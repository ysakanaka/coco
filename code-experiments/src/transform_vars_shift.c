--- conflicted
+++ resolved
@@ -21,11 +21,7 @@
     data->shifted_x[i] = x[i] - data->offset[i];
   }
   coco_evaluate_function(inner_problem, data->shifted_x, y);
-<<<<<<< HEAD
-  assert(y[0] >= problem->best_value[0]);
-=======
-  assert(y[0] + 1e-13 >= self->best_value[0]);
->>>>>>> 5bf8c806
+  assert(y[0] + 1e-13 >= problem->best_value[0]);
 }
 
 static void transform_vars_shift_free(void *thing) {
