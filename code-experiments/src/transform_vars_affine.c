--- conflicted
+++ resolved
@@ -73,10 +73,8 @@
   data->M = coco_duplicate_vector(M, entries_in_M);
   data->b = coco_duplicate_vector(b, inner_problem->number_of_variables);
   data->x = coco_allocate_vector(inner_problem->number_of_variables);
-
-<<<<<<< HEAD
-  self = coco_transformed_allocate(inner_problem, data, transform_vars_affine_free);
-  self->evaluate_function = transform_vars_affine_evaluate;
+  problem = coco_problem_transformed_allocate(inner_problem, data, transform_vars_affine_free, "transform_vars_affine");
+  problem->evaluate_function = transform_vars_affine_evaluate;
   while (i < inner_problem->number_of_variables && zero) {
       zero = (inner_problem->best_parameter[i] == 0);
       i++;
@@ -84,10 +82,5 @@
   if (!zero) {
       coco_warning("f_transform_vars_affine(): 'best_parameter' not updated");
   }
-  return self;
-=======
-  problem = coco_problem_transformed_allocate(inner_problem, data, transform_vars_affine_free, "transform_vars_affine");
-  problem->evaluate_function = transform_vars_affine_evaluate;
   return problem;
->>>>>>> c43e2c9e
 }