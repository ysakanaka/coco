/**
 * @file transform_vars_affine.c
 * @brief Implementation of performing an affine transformation on decision values.
 *
 * x |-> Mx + b <br>
 * The matrix M is stored in row-major format.
 *
 * Currently, the best parameter is transformed correctly only in the simple 
 * cases where M is orthogonal which is always the case for the `bbob`
 * functions. How to code this for general transformations of the above form,
 * see https://github.com/numbbo/coco/issues/814#issuecomment-303724400
 */

#include <assert.h>

#include "coco.h"
#include "coco_problem.c"

/**
 * @brief Data type for transform_vars_affine.
 */
typedef struct {
  double *M, *b, *x;
} transform_vars_affine_data_t;

/**
 * @brief Evaluates the transformed objective function.
 */
static void transform_vars_affine_evaluate_function(coco_problem_t *problem, const double *x, double *y) {
  size_t i, j;
  double *cons_values;
  int is_feasible;
  transform_vars_affine_data_t *data;
  coco_problem_t *inner_problem;
  
  if (coco_vector_contains_nan(x, coco_problem_get_dimension(problem))) {
  	coco_vector_set_to_nan(y, coco_problem_get_number_of_objectives(problem));
  	return;
  }

  data = (transform_vars_affine_data_t *) coco_problem_transformed_get_data(problem);
  inner_problem = coco_problem_transformed_get_inner_problem(problem);

  for (i = 0; i < inner_problem->number_of_variables; ++i) {
    /* data->M has problem->number_of_variables columns and inner_problem->number_of_variables rows. */
    const double *current_row = data->M + i * problem->number_of_variables;
    data->x[i] = data->b[i];
    for (j = 0; j < problem->number_of_variables; ++j) {
      data->x[i] += x[j] * current_row[j];
    }
  }
  
  coco_evaluate_function(inner_problem, data->x, y);
  
  if (problem->number_of_constraints > 0) {
    cons_values = coco_allocate_vector(problem->number_of_constraints);
    is_feasible = coco_is_feasible(problem, x, cons_values);
    coco_free_memory(cons_values);    
    if (is_feasible)
      assert(y[0] + 1e-13 >= problem->best_value[0]);
  }
  else assert(y[0] + 1e-13 >= problem->best_value[0]);
}

/**
 * @brief Evaluates the transformed constraint.
 */
static void transform_vars_affine_evaluate_constraint(coco_problem_t *problem, const double *x, double *y) {
  size_t i, j;  
  transform_vars_affine_data_t *data;
  coco_problem_t *inner_problem;
  
  if (coco_vector_contains_nan(x, coco_problem_get_dimension(problem))) {
  	coco_vector_set_to_nan(y, coco_problem_get_number_of_constraints(problem));
  	return;
  }

  data = (transform_vars_affine_data_t *) coco_problem_transformed_get_data(problem);
  inner_problem = coco_problem_transformed_get_inner_problem(problem);

  for (i = 0; i < inner_problem->number_of_variables; ++i) {
    /* data->M has problem->number_of_variables columns and inner_problem->number_of_variables rows. */
    const double *current_row = data->M + i * problem->number_of_variables;
    data->x[i] = data->b[i];
    for (j = 0; j < problem->number_of_variables; ++j) {
      data->x[i] += x[j] * current_row[j];
    }
  }
  coco_evaluate_constraint(inner_problem, data->x, y);
}

/**
 * @brief Evaluates the gradient of the transformed function.
 */
static void transform_vars_affine_evaluate_gradient(coco_problem_t *problem, const double *x, double *y) {
  size_t i, j;
  transform_vars_affine_data_t *data;
  coco_problem_t *inner_problem;
  double *current_row;
  double *gradient;
  
  if (coco_vector_contains_nan(x, coco_problem_get_dimension(problem))) {
  	coco_vector_set_to_nan(y, coco_problem_get_number_of_objectives(problem));
  	return;
  }
  
  data = (transform_vars_affine_data_t *) coco_problem_transformed_get_data(problem);
  inner_problem = coco_problem_transformed_get_inner_problem(problem);

  gradient = coco_allocate_vector(inner_problem->number_of_variables);
  
  for (i = 0; i < inner_problem->number_of_variables; ++i)
    gradient[i] = 0.0;

  for (i = 0; i < inner_problem->number_of_variables; ++i) {
    /* data->M has problem->number_of_variables columns and inner_problem->number_of_variables rows. */
    current_row = data->M + i * problem->number_of_variables;
    data->x[i] = data->b[i];
    for (j = 0; j < problem->number_of_variables; ++j) {
      data->x[i] += x[j] * current_row[j];
    }
  }
  
  bbob_evaluate_gradient(inner_problem, data->x, y);
  
  /* grad_(f o g )(x), where g(x) = M * x + b, equals to
   * M^T * grad_f(M *x + b) 
   */
  for (j = 0; j < inner_problem->number_of_variables; ++j) {
    for (i = 0; i < inner_problem->number_of_variables; ++i) {
       current_row = data->M + i * problem->number_of_variables;
       gradient[j] += y[i] * current_row[j];
    }
  }
  
  for (i = 0; i < inner_problem->number_of_variables; ++i)
     y[i] = gradient[i];
  
  current_row = NULL;
  coco_free_memory(gradient);
}

/**
 * @brief Frees the data object.
 */
static void transform_vars_affine_free(void *thing) {
  transform_vars_affine_data_t *data = (transform_vars_affine_data_t *) thing;
  coco_free_memory(data->M);
  coco_free_memory(data->b);
  coco_free_memory(data->x);
}

/**
 * @brief Creates the transformation.
 */
static coco_problem_t *transform_vars_affine(coco_problem_t *inner_problem,
                                             const double *M,
                                             const double *b,
                                             const size_t number_of_variables) {
  /*
   * TODOs:
   * - Calculate new smallest/largest values of interest?
   * - Resize bounds vectors if input and output dimensions do not match
   */

  size_t i, j;
  coco_problem_t *problem;
  transform_vars_affine_data_t *data;
  size_t entries_in_M;

  entries_in_M = inner_problem->number_of_variables * number_of_variables;
  data = (transform_vars_affine_data_t *) coco_allocate_memory(sizeof(*data));
  data->M = coco_duplicate_vector(M, entries_in_M);
  data->b = coco_duplicate_vector(b, inner_problem->number_of_variables);
  data->x = coco_allocate_vector(inner_problem->number_of_variables);

  problem = coco_problem_transformed_allocate(inner_problem, data, 
    transform_vars_affine_free, "transform_vars_affine");
    
  if (inner_problem->number_of_objectives > 0)
    problem->evaluate_function = transform_vars_affine_evaluate_function;
    
  if (inner_problem->number_of_constraints > 0)
    problem->evaluate_constraint = transform_vars_affine_evaluate_constraint;
    
  problem->evaluate_gradient = transform_vars_affine_evaluate_gradient;

  /* Check if the transformation matrix M is orthogonal
   */
  if (!coco_is_orthogonal(data->M, problem->number_of_variables, inner_problem->number_of_variables))
    coco_warning("transform_vars_affine(): rotation matrix is not orthogonal");

  /* Update the best parameter by computing
     problem->best_parameter = M^T * (inner_problem->best_parameter - b)

     The update takes place only if the best parameter or b are different than zero
  */
  if (coco_problem_best_parameter_not_zero(inner_problem) || !coco_vector_is_zero(data->b, inner_problem->number_of_variables)) {
    for (i = 0; i < inner_problem->number_of_variables; ++i) {
      data->x[i] = inner_problem->best_parameter[i] - data->b[i];
    }
    for (i = 0; i < problem->number_of_variables; ++i) {
      problem->best_parameter[i] = 0;
      for (j = 0; j < inner_problem->number_of_variables; ++j) {
        problem->best_parameter[i] += data->M[j * problem->number_of_variables + i] * data->x[j];
      }
    }
  }
<<<<<<< HEAD
=======

>>>>>>> aabb881e
  return problem;
}<|MERGE_RESOLUTION|>--- conflicted
+++ resolved
@@ -206,9 +206,6 @@
       }
     }
   }
-<<<<<<< HEAD
-=======
-
->>>>>>> aabb881e
+
   return problem;
 }