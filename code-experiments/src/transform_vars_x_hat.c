--- conflicted
+++ resolved
@@ -55,14 +55,8 @@
  */
 static coco_problem_t *transform_vars_x_hat(coco_problem_t *inner_problem, const long seed) {
   transform_vars_x_hat_data_t *data;
-<<<<<<< HEAD
-  coco_problem_t *self;
+  coco_problem_t *problem;
   size_t i, zero = 1;
-  char *result;
-=======
-  coco_problem_t *problem;
-  size_t i;
->>>>>>> c43e2c9e
 
   data = (transform_vars_x_hat_data_t *) coco_allocate_memory(sizeof(*data));
   data->seed = seed;
@@ -71,15 +65,14 @@
   problem = coco_problem_transformed_allocate(inner_problem, data, transform_vars_x_hat_free, "transform_vars_x_hat");
   problem->evaluate_function = transform_vars_x_hat_evaluate;
   /* Dirty way of setting the best parameter of the transformed f_schwefel... */
-<<<<<<< HEAD
-  bbob2009_unif(data->x, self->number_of_variables, data->seed);
+  bbob2009_unif(data->x, problem->number_of_variables, data->seed);
   result = strstr(coco_problem_get_id(inner_problem), "schwefel");
   if (result != NULL) {
-      for (i = 0; i < self->number_of_variables; ++i) {
+      for (i = 0; i < problem->number_of_variables; ++i) {
           if (data->x[i] - 0.5 < 0.0) {
-              self->best_parameter[i] = -0.5 * 4.2096874633;
+              problem->best_parameter[i] = -0.5 * 4.2096874633;
           } else {
-              self->best_parameter[i] = 0.5 * 4.2096874633;
+              problem->best_parameter[i] = 0.5 * 4.2096874633;
           }
       }
   } else {
@@ -90,14 +83,6 @@
       }
       if (!zero) {
           coco_warning("f_transform_vars_x_hat(): 'best_parameter' not updated");
-=======
-  bbob2009_unif(data->x, problem->number_of_variables, data->seed);
-  for (i = 0; i < problem->number_of_variables; ++i) {
-      if (data->x[i] - 0.5 < 0.0) {
-          problem->best_parameter[i] = -0.5 * 4.2096874633;
-      } else {
-          problem->best_parameter[i] = 0.5 * 4.2096874633;
->>>>>>> c43e2c9e
       }
   }
   return problem;
