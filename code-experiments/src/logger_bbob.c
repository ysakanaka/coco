/**
 * @file logger_bbob.c
 * @brief Implementation of the bbob logger.
 *
 * Logs the performance of a single-objective optimizer on noisy or noiseless problems.
 * It produces four kinds of files:
 * - The "info" files ...
 * - The "dat" files ...
 * - The "tdat" files ...
 * - The "rdat" files ...
 */

/* TODO: Document this file in doxygen style! */

#include <stdio.h>
#include <assert.h>
#include <limits.h>
#include <float.h>
#include <math.h>
#include <errno.h>

#include "coco.h"

#include "coco_utilities.c"
#include "coco_problem.c"
#include "coco_string.c"
#include "observer_bbob.c"

/*static const size_t bbob_nbpts_nbevals = 20; Wassim: tentative, are now observer options with these default values*/
/*static const size_t bbob_nbpts_fval = 5;*/
static size_t bbob_current_dim = 0;
static size_t bbob_current_funId = 0;
static size_t bbob_infoFile_firstInstance = 0;
char bbob_infoFile_firstInstance_char[3];
/* a possible solution: have a list of dims that are already in the file, if the ones we're about to log
 * is != bbob_current_dim and the funId is currend_funId, create a new .info file with as suffix the
 * number of the first instance */
static const int bbob_number_of_dimensions = 6;
static size_t bbob_dimensions_in_current_infoFile[6] = { 0, 0, 0, 0, 0, 0 }; /* TODO should use dimensions from the suite */

/* The current_... mechanism fails if several problems are open.
 * For the time being this should lead to an error.
 *
 * A possible solution: bbob_logger_is_open becomes a reference
 * counter and as long as another logger is open, always a new info
 * file is generated.
 * TODO: Shouldn't the new way of handling observers already fix this?
 */
static int bbob_logger_is_open = 0; /* this could become lock-list of .info files */

/* TODO: add possibility of adding a prefix to the index files (easy to do through observer options) */

/**
 * @brief The bbob logger data type.
 */
typedef struct {
  coco_observer_t *observer;
  int is_initialized;
  int constrained_problem;
  /*char *path;// relative path to the data folder. //Wassim: now fetched from the observer */
  /*const char *alg_name; the alg name, for now, temporarily the same as the path. Wassim: Now in the observer */
  FILE *index_file; /* index file */
  FILE *fdata_file; /* function value aligned data file */
  FILE *tdata_file; /* number of function evaluations aligned data file */
  FILE *rdata_file; /* restart info data file */
  size_t number_of_evaluations;
  size_t number_of_evaluations_constraints;
  double best_fvalue;
  double last_fvalue;
  short written_last_eval; /* allows writing the the data of the final fun eval in the .tdat file if not already written by the t_trigger*/
  double *best_solution;
  /* The following are to only pass data as a parameter in the free function. The
   * interface should probably be the same for all free functions so passing the
   * problem as a second parameter is not an option even though we need info
   * form it.*/
  size_t function_id; /*TODO: consider changing name*/
  size_t instance_id;
  size_t number_of_variables;
  double optimal_fvalue;
  char *suite_name;

  coco_observer_targets_t *targets;          /**< @brief Triggers based on target values. */
  coco_observer_evaluations_t *evaluations;  /**< @brief Triggers based on the number of evaluations. */

} logger_bbob_data_t;

static const char *bbob_file_header_str = "%% function evaluation | "
    "noise-free fitness - Fopt (%13.12e) | "
    "best noise-free fitness - Fopt | "
    "measured fitness | "
    "best measured fitness | "
    "x1 | "
    "x2...\n";

/**
 * adds a formated line to a data file
 */
static void logger_bbob_write_data(FILE *target_file,
                                   size_t number_of_evaluations,
                                   double fvalue,
                                   double best_fvalue,
                                   double best_value,
                                   const double *x,
                                   size_t number_of_variables) {
  /* for some reason, it's %.0f in the old code instead of the 10.9e
   * in the documentation
   */
  fprintf(target_file, "%lu %+10.9e %+10.9e %+10.9e %+10.9e", (unsigned long) number_of_evaluations,
  		fvalue - best_value, best_fvalue - best_value, fvalue, best_fvalue);
  if (number_of_variables < 22) {
    size_t i;
    for (i = 0; i < number_of_variables; i++) {
      fprintf(target_file, " %+5.4e", x[i]);
    }
  }
  fprintf(target_file, "\n");
}

/**
 * Error when trying to create the file "path"
 */
static void logger_bbob_error_io(FILE *path, int errnum) {
  const char *error_format = "Error opening file: %s\n ";
  coco_error(error_format, strerror(errnum), path);
}

/**
 * Creates the data files or simply opens it
 */

/*
 calling sequence:
 logger_bbob_open_dataFile(&(logger->fdata_file), logger->observer->output_folder, dataFile_path,
 ".dat");
 */

static void logger_bbob_open_dataFile(FILE **target_file,
                                      const char *path,
                                      const char *dataFile_path,
                                      const char *file_extension) {
  char file_path[COCO_PATH_MAX] = { 0 };
  char relative_filePath[COCO_PATH_MAX] = { 0 };
  int errnum;
  strncpy(relative_filePath, dataFile_path,
  COCO_PATH_MAX - strlen(relative_filePath) - 1);
  strncat(relative_filePath, file_extension,
  COCO_PATH_MAX - strlen(relative_filePath) - 1);
  coco_join_path(file_path, sizeof(file_path), path, relative_filePath, NULL);
  if (*target_file == NULL) {
    *target_file = fopen(file_path, "a+");
    errnum = errno;
    if (*target_file == NULL) {
      logger_bbob_error_io(*target_file, errnum);
    }
  }
}

/*
static void logger_bbob_open_dataFile(FILE **target_file,
                                      const char *path,
                                      const char *dataFile_path,
                                      const char *file_extension) {
  char file_path[COCO_PATH_MAX] = { 0 };
  char relative_filePath[COCO_PATH_MAX] = { 0 };
  int errnum;
  strncpy(relative_filePath, dataFile_path,
  COCO_PATH_MAX - strlen(relative_filePath) - 1);
  strncat(relative_filePath, file_extension,
  COCO_PATH_MAX - strlen(relative_filePath) - 1);
  coco_join_path(file_path, sizeof(file_path), path, relative_filePath, NULL);
  if (*target_file == NULL) {
    *target_file = fopen(file_path, "a+");
    errnum = errno;
    if (*target_file == NULL) {
      _bbob_logger_error_io(*target_file, errnum);
    }
  }
}*/

/**
 * Creates the index file fileName_prefix+problem_id+file_extension in
 * folde_path
 */
static void logger_bbob_openIndexFile(logger_bbob_data_t *logger,
                                      const char *folder_path,
                                      const char *indexFile_prefix,
                                      const char *function_id,
                                      const char *dataFile_path) {
  /* to add the instance number TODO: this should be done outside to avoid redoing this for the .*dat files */
  char used_dataFile_path[COCO_PATH_MAX] = { 0 };
  int errnum, newLine; /* newLine is at 1 if we need a new line in the info file */
  char function_id_char[3]; /* TODO: consider adding them to logger */
  char file_name[COCO_PATH_MAX] = { 0 };
  char file_path[COCO_PATH_MAX] = { 0 };
  FILE **target_file;
  FILE *tmp_file;
  strncpy(used_dataFile_path, dataFile_path, COCO_PATH_MAX - strlen(used_dataFile_path) - 1);
  if (bbob_infoFile_firstInstance == 0) {
    bbob_infoFile_firstInstance = logger->instance_id;
  }
  sprintf(function_id_char, "%lu", (unsigned long) logger->function_id);
  sprintf(bbob_infoFile_firstInstance_char, "%lu", (unsigned long) bbob_infoFile_firstInstance);
  target_file = &(logger->index_file);
  tmp_file = NULL; /* to check whether the file already exists. Don't want to use target_file */
  strncpy(file_name, indexFile_prefix, COCO_PATH_MAX - strlen(file_name) - 1);
  strncat(file_name, "_f", COCO_PATH_MAX - strlen(file_name) - 1);
  strncat(file_name, function_id_char, COCO_PATH_MAX - strlen(file_name) - 1);
  strncat(file_name, "_i", COCO_PATH_MAX - strlen(file_name) - 1);
  strncat(file_name, bbob_infoFile_firstInstance_char, COCO_PATH_MAX - strlen(file_name) - 1);
  strncat(file_name, ".info", COCO_PATH_MAX - strlen(file_name) - 1);
  coco_join_path(file_path, sizeof(file_path), folder_path, file_name, NULL);
  if (*target_file == NULL) {
    tmp_file = fopen(file_path, "r"); /* to check for existence */
    if ((tmp_file) && (bbob_current_dim == logger->number_of_variables)
        && (bbob_current_funId == logger->function_id)) {
        /* new instance of current funId and current dim */
      newLine = 0;
      *target_file = fopen(file_path, "a+");
      if (*target_file == NULL) {
        errnum = errno;
        logger_bbob_error_io(*target_file, errnum);
      }
      fclose(tmp_file);
    } else { /* either file doesn't exist (new funId) or new Dim */
      /* check that the dim was not already present earlier in the file, if so, create a new info file */
      if (bbob_current_dim != logger->number_of_variables) {
        int i, j;
        for (i = 0;
            i < bbob_number_of_dimensions && bbob_dimensions_in_current_infoFile[i] != 0
                && bbob_dimensions_in_current_infoFile[i] != logger->number_of_variables; i++) {
          ; /* checks whether dimension already present in the current infoFile */
        }
        if (i < bbob_number_of_dimensions && bbob_dimensions_in_current_infoFile[i] == 0) {
          /* new dimension seen for the first time */
          bbob_dimensions_in_current_infoFile[i] = logger->number_of_variables;
          newLine = 1;
        } else {
          if (i < bbob_number_of_dimensions) { /* dimension already present, need to create a new file */
            newLine = 0;
            file_path[strlen(file_path) - strlen(bbob_infoFile_firstInstance_char) - 7] = 0; /* truncate the instance part */
            bbob_infoFile_firstInstance = logger->instance_id;
            sprintf(bbob_infoFile_firstInstance_char, "%lu", (unsigned long) bbob_infoFile_firstInstance);
            strncat(file_path, "_i", COCO_PATH_MAX - strlen(file_name) - 1);
            strncat(file_path, bbob_infoFile_firstInstance_char, COCO_PATH_MAX - strlen(file_name) - 1);
            strncat(file_path, ".info", COCO_PATH_MAX - strlen(file_name) - 1);
          } else {/*we have all dimensions*/
            newLine = 1;
          }
          for (j = 0; j < bbob_number_of_dimensions; j++) { /* new info file, reinitialize list of dims */
            bbob_dimensions_in_current_infoFile[j] = 0;
          }
          bbob_dimensions_in_current_infoFile[i] = logger->number_of_variables;
        }
      } else {
        if ( bbob_current_funId != logger->function_id ) {
          /*new function in the same file */
          newLine = 1;
        }
      }
      *target_file = fopen(file_path, "a+"); /* in any case, we append */
      if (*target_file == NULL) {
        errnum = errno;
        logger_bbob_error_io(*target_file, errnum);
      }
      if (tmp_file) { /* File already exists, new dim so just a new line. Also, close the tmp_file */
        if (newLine) {
          fprintf(*target_file, "\n");
        }
        fclose(tmp_file);
      }
      fprintf(*target_file, "funcId = %d, DIM = %lu, Precision = %.3e, algId = '%s', suite = '%s'\n",
          (int) strtol(function_id, NULL, 10), (unsigned long) logger->number_of_variables, pow(10, -8),
<<<<<<< HEAD
          logger->observer->algorithm_name, logger->suite_name);
=======
          logger->observer->algorithm_name);
      fprintf(*target_file, "%% coco_version = %s\n", coco_version);
>>>>>>> 2c40e15a
      fprintf(*target_file, "%%\n");
      strncat(used_dataFile_path, "_i", COCO_PATH_MAX - strlen(used_dataFile_path) - 1);
      strncat(used_dataFile_path, bbob_infoFile_firstInstance_char,
      COCO_PATH_MAX - strlen(used_dataFile_path) - 1);
      fprintf(*target_file, "%s.dat", used_dataFile_path); /* dataFile_path does not have the extension */
      bbob_current_dim = logger->number_of_variables;
      bbob_current_funId = logger->function_id;
    }
  }
}

/**
 * Generates the different files and folder needed by the logger to store the
 * data if these don't already exist
 */
static void logger_bbob_initialize(logger_bbob_data_t *logger, coco_problem_t *inner_problem) {
  /*
   Creates/opens the data and index files
   */
  char dataFile_path[COCO_PATH_MAX] = { 0 }; /* relative path to the .dat file from where the .info file is */
  char folder_path[COCO_PATH_MAX] = { 0 };
  char *tmpc_funId; /* serves to extract the function id as a char *. There should be a better way of doing this! */
  char *tmpc_dim; /* serves to extract the dimension as a char *. There should be a better way of doing this! */
  char indexFile_prefix[10] = "bbobexp"; /* TODO (minor): make the prefix bbobexp a parameter that the user can modify */
  size_t str_length_funId, str_length_dim;
  
  str_length_funId = coco_double_to_size_t(bbob2009_fmax(1, ceil(log10((double) coco_problem_get_suite_dep_function(inner_problem)))));
  str_length_dim = coco_double_to_size_t(bbob2009_fmax(1, ceil(log10((double) inner_problem->number_of_variables))));
  tmpc_funId = coco_allocate_string(str_length_funId);
  tmpc_dim = coco_allocate_string(str_length_dim);

  assert(logger != NULL);
  assert(inner_problem != NULL);
  assert(inner_problem->problem_id != NULL);

  sprintf(tmpc_funId, "%lu", (unsigned long) coco_problem_get_suite_dep_function(inner_problem));
  sprintf(tmpc_dim, "%lu", (unsigned long) inner_problem->number_of_variables);

  /* prepare paths and names */
  strncpy(dataFile_path, "data_f", COCO_PATH_MAX);
  strncat(dataFile_path, tmpc_funId,
  COCO_PATH_MAX - strlen(dataFile_path) - 1);
  coco_join_path(folder_path, sizeof(folder_path), logger->observer->result_folder, dataFile_path,
  NULL);
  coco_create_directory(folder_path);
  strncat(dataFile_path, "/bbobexp_f",
  COCO_PATH_MAX - strlen(dataFile_path) - 1);
  strncat(dataFile_path, tmpc_funId,
  COCO_PATH_MAX - strlen(dataFile_path) - 1);
  strncat(dataFile_path, "_DIM", COCO_PATH_MAX - strlen(dataFile_path) - 1);
  strncat(dataFile_path, tmpc_dim, COCO_PATH_MAX - strlen(dataFile_path) - 1);

  /* index/info file */
  logger_bbob_openIndexFile(logger, logger->observer->result_folder, indexFile_prefix, tmpc_funId,
      dataFile_path);
  fprintf(logger->index_file, ", %lu", (unsigned long) coco_problem_get_suite_dep_instance(inner_problem));
  /* data files */
  /* TODO: definitely improvable but works for now */
  strncat(dataFile_path, "_i", COCO_PATH_MAX - strlen(dataFile_path) - 1);
  strncat(dataFile_path, bbob_infoFile_firstInstance_char,
  COCO_PATH_MAX - strlen(dataFile_path) - 1);
  logger_bbob_open_dataFile(&(logger->fdata_file), logger->observer->result_folder, dataFile_path, ".dat");
  fprintf(logger->fdata_file, bbob_file_header_str, logger->optimal_fvalue);

  logger_bbob_open_dataFile(&(logger->tdata_file), logger->observer->result_folder, dataFile_path, ".tdat");
  fprintf(logger->tdata_file, bbob_file_header_str, logger->optimal_fvalue);

  logger_bbob_open_dataFile(&(logger->rdata_file), logger->observer->result_folder, dataFile_path, ".rdat");
  fprintf(logger->rdata_file, bbob_file_header_str, logger->optimal_fvalue);
  logger->is_initialized = 1;
  coco_free_memory(tmpc_dim);
  coco_free_memory(tmpc_funId);
}

/**
 * Layer added to the transformed-problem evaluate_function by the logger
 */
static void logger_bbob_evaluate(coco_problem_t *problem, const double *x, double *y) {
  logger_bbob_data_t *logger = (logger_bbob_data_t *) coco_problem_transformed_get_data(problem);
  coco_problem_t *inner_problem = coco_problem_transformed_get_inner_problem(problem);
  double *cons_values, initial_solution_fvalue;
  int is_feasible;
  size_t i;

  is_feasible = 1;

  if (!logger->is_initialized) {
    logger_bbob_initialize(logger, inner_problem);
  }
  if ((coco_log_level >= COCO_DEBUG) && logger->number_of_evaluations == 0) {
    coco_debug("%4lu: ", (unsigned long) inner_problem->suite_dep_index);
    coco_debug("on problem %s ... ", coco_problem_get_id(inner_problem));
  }
  coco_evaluate_function(inner_problem, x, y);
  
  logger->number_of_evaluations_constraints = coco_problem_get_evaluations_constraints(problem);
  
  /* Add sanity check for optimal f value */
  if (problem->number_of_constraints > 0) {
    cons_values = coco_allocate_vector(problem->number_of_constraints);
    is_feasible = coco_is_feasible(inner_problem, x, cons_values);
    coco_free_memory(cons_values);    
    if (is_feasible)
      assert(y[0] + 1e-13 >= logger->optimal_fvalue);
  }
  else { assert(y[0] + 1e-13 >= logger->optimal_fvalue); }
  
  logger->number_of_evaluations++;
  logger->written_last_eval = 0;
  logger->last_fvalue = y[0];

  /* Check what should be logged in the first iteration */
  if (logger->number_of_evaluations == 1) {
	  
	 /* Evaluate the objective function at the initial solution and 
     * store its value
     */
    coco_evaluate_function(inner_problem, inner_problem->initial_solution, 
        &initial_solution_fvalue);
      
    if (!is_feasible) {
		 
		/* If x is infeasible, log the initial solution provided by Coco */
      for (i = 0; i < problem->number_of_variables; i++)
        logger->best_solution[i] = inner_problem->initial_solution[i];
      y[0] = initial_solution_fvalue; 
    }
    else {
		 
		/* If the first observed point is worse than the initial solution
		 * provided by Coco, log the latter instead
		 */
      if (initial_solution_fvalue < y[0]) {
			
        for (i = 0; i < problem->number_of_variables; i++)
          logger->best_solution[i] = inner_problem->initial_solution[i];   
        y[0] = initial_solution_fvalue; 
      }
      else {
        for (i = 0; i < problem->number_of_variables; i++)
          logger->best_solution[i] = x[i]; 
      }
    }
    logger->best_fvalue = y[0];
    is_feasible = 1;
  }
  else if (y[0] < logger->best_fvalue && is_feasible) {
    logger->best_fvalue = y[0];
    for (i = 0; i < problem->number_of_variables; i++)
      logger->best_solution[i] = x[i];
  }

  /* Add a line in the .dat file for each logging target reached. */
  if (is_feasible) {
    if (coco_observer_targets_trigger(logger->targets, y[0] - logger->optimal_fvalue)) {
      logger_bbob_write_data(logger->fdata_file, 
          logger->number_of_evaluations + logger->number_of_evaluations_constraints, y[0], 
          logger->best_fvalue, logger->optimal_fvalue, x, problem->number_of_variables);
    }
  }

  /* Add a line in the .tdat file each time an fevals trigger is reached.*/
  if (coco_observer_evaluations_trigger(logger->evaluations, 
        logger->number_of_evaluations + logger->number_of_evaluations_constraints)) {
    if (is_feasible) {
      logger_bbob_write_data(logger->tdata_file, 
          logger->number_of_evaluations + logger->number_of_evaluations_constraints, y[0], 
          logger->best_fvalue, logger->optimal_fvalue, x, problem->number_of_variables);
    }
    else {
      logger_bbob_write_data(logger->tdata_file, 
          logger->number_of_evaluations + logger->number_of_evaluations_constraints, logger->best_fvalue, 
          logger->best_fvalue, logger->optimal_fvalue, logger->best_solution, problem->number_of_variables);
    }
    logger->written_last_eval = 1;
  }

  /* Flush output so that impatient users can see progress. */
  fflush(logger->fdata_file);
     
}

/**
 * Also serves as a finalize run method so. Must be called at the end
 * of Each run to correctly fill the index file
 *
 * TODO: make sure it is called at the end of each run or move the
 * writing into files to another function
 */
static void logger_bbob_free(void *stuff) {
  /* TODO: do all the "non simply freeing" stuff in another function
   * that can have problem as input
   */
  logger_bbob_data_t *logger = (logger_bbob_data_t *) stuff;

  if ((coco_log_level >= COCO_DEBUG) && logger && logger->number_of_evaluations > 0) {
    coco_debug("best f=%e after %lu fevals (done observing)\n", logger->best_fvalue,
    		(unsigned long) logger->number_of_evaluations);
  }
  if (logger->index_file != NULL) {
    fprintf(logger->index_file, ":%lu|%.1e", (unsigned long) logger->number_of_evaluations,
        logger->best_fvalue - logger->optimal_fvalue);
    fclose(logger->index_file);
    logger->index_file = NULL;
  }
  if (logger->fdata_file != NULL) {
    fclose(logger->fdata_file);
    logger->fdata_file = NULL;
  }
  if (logger->tdata_file != NULL) {
    /* TODO: make sure it handles restarts well. i.e., it writes
     * at the end of a single run, not all the runs on a given
     * instance. Maybe start with forcing it to generate a new
     * "instance" of problem for each restart in the beginning
     */
    if (!logger->written_last_eval) {
		if (!logger->constrained_problem) {
		  logger_bbob_write_data(logger->tdata_file, logger->number_of_evaluations, 
		      logger->last_fvalue, logger->best_fvalue, logger->optimal_fvalue, 
		      logger->best_solution, logger->number_of_variables);
		}
		else {
        logger_bbob_write_data(logger->tdata_file, 
            logger->number_of_evaluations + logger->number_of_evaluations_constraints, 
            logger->best_fvalue, logger->best_fvalue, logger->optimal_fvalue, 
            logger->best_solution, logger->number_of_variables);
      } 
	 }
    fclose(logger->tdata_file);
    logger->tdata_file = NULL;
  }

  if (logger->rdata_file != NULL) {
    fclose(logger->rdata_file);
    logger->rdata_file = NULL;
  }

  if (logger->best_solution != NULL) {
    coco_free_memory(logger->best_solution);
    logger->best_solution = NULL;
  }

  if (logger->targets != NULL){
    coco_free_memory(logger->targets);
    logger->targets = NULL;
  }

  if (logger->evaluations != NULL){
    coco_observer_evaluations_free(logger->evaluations);
    logger->evaluations = NULL;
  }

  bbob_logger_is_open = 0;
}

static coco_problem_t *logger_bbob(coco_observer_t *observer, coco_problem_t *inner_problem) {
  logger_bbob_data_t *logger_bbob;
  coco_problem_t *problem;

  logger_bbob = (logger_bbob_data_t *) coco_allocate_memory(sizeof(*logger_bbob));
  logger_bbob->observer = observer;

  if (inner_problem->number_of_objectives != 1) {
    coco_warning("logger_bbob(): The bbob logger shouldn't be used to log a problem with %d objectives",
        inner_problem->number_of_objectives);
  }

  if (bbob_logger_is_open)
    coco_error("The current bbob_logger (observer) must be closed before a new one is opened");
  /* This is the name of the folder which happens to be the algName */
  /*logger->path = coco_strdup(observer->output_folder);*/
  logger_bbob->index_file = NULL;
  logger_bbob->fdata_file = NULL;
  logger_bbob->tdata_file = NULL;
  logger_bbob->rdata_file = NULL;
  logger_bbob->number_of_variables = inner_problem->number_of_variables;
  if (inner_problem->best_value == NULL) {
    /* coco_error("Optimal f value must be defined for each problem in order for the logger to work properly"); */
    /* Setting the value to 0 results in the assertion y>=optimal_fvalue being susceptible to failure */
    coco_warning("undefined optimal f value. Set to 0");
    logger_bbob->optimal_fvalue = 0;
  } else {
    logger_bbob->optimal_fvalue = *(inner_problem->best_value);
  }

  logger_bbob->number_of_evaluations = 0;
  logger_bbob->number_of_evaluations_constraints = 0;
  logger_bbob->best_solution = coco_allocate_vector(inner_problem->number_of_variables);
  /* TODO: the following inits are just to be in the safe side and
   * should eventually be removed. Some fields of the bbob_logger struct
   * might be useless
   */
  logger_bbob->function_id = coco_problem_get_suite_dep_function(inner_problem);
  logger_bbob->instance_id = coco_problem_get_suite_dep_instance(inner_problem);
  logger_bbob->written_last_eval = 0;
  logger_bbob->last_fvalue = DBL_MAX;
  logger_bbob->is_initialized = 0;
  
  if (inner_problem->number_of_constraints > 0) {
    logger_bbob->constrained_problem = 1;
    logger_bbob->suite_name = "CONSBBOBTestbed";
  } else {
    logger_bbob->constrained_problem = 0;
    logger_bbob->suite_name = "GECCOBBOBTestbed";
  }
  
  /* Initialize triggers based on target values and number of evaluations */
  logger_bbob->targets = coco_observer_targets(observer->number_target_triggers, observer->target_precision);
  logger_bbob->evaluations = coco_observer_evaluations(observer->base_evaluation_triggers, inner_problem->number_of_variables);

  problem = coco_problem_transformed_allocate(inner_problem, logger_bbob, logger_bbob_free, observer->observer_name);

  problem->evaluate_function = logger_bbob_evaluate;
  bbob_logger_is_open = 1;
  return problem;
}
<|MERGE_RESOLUTION|>--- conflicted
+++ resolved
@@ -270,12 +270,8 @@
       }
       fprintf(*target_file, "funcId = %d, DIM = %lu, Precision = %.3e, algId = '%s', suite = '%s'\n",
           (int) strtol(function_id, NULL, 10), (unsigned long) logger->number_of_variables, pow(10, -8),
-<<<<<<< HEAD
           logger->observer->algorithm_name, logger->suite_name);
-=======
-          logger->observer->algorithm_name);
       fprintf(*target_file, "%% coco_version = %s\n", coco_version);
->>>>>>> 2c40e15a
       fprintf(*target_file, "%%\n");
       strncat(used_dataFile_path, "_i", COCO_PATH_MAX - strlen(used_dataFile_path) - 1);
       strncat(used_dataFile_path, bbob_infoFile_firstInstance_char,
