#include "coco.h"
#include "minunit_c89.h"

static char *convert_to_string_with_newlines(char **array) {

  size_t i;
  char *result;

  if ((array == NULL) || (*array == NULL))
    return NULL;

  result = coco_allocate_memory(1000 * sizeof(char));
  result[0] = '\0';

  if (array) {
    for (i = 0; *(array + i); i++) {
      strcat(result, *(array + i));
      strcat(result, "\n");
    }
  }
  strcat(result, "\0");

  return result;
}

/**
 * Tests the function coco_set_log_level.
 */
MU_TEST(test_coco_set_log_level) {

  char *previous_log_level;

  /* Check whether the default set to COCO_INFO */
  mu_check(strcmp(coco_set_log_level(""), "info") == 0);

  /* Check whether the method works */
  previous_log_level = coco_strdup(coco_set_log_level("error"));
  mu_check(strcmp(previous_log_level, "info") == 0);
  mu_check(strcmp(coco_set_log_level(""), "error") == 0);
  coco_free_memory(previous_log_level);

  previous_log_level = coco_strdup(coco_set_log_level("warning"));
  mu_check(strcmp(previous_log_level, "error") == 0);
  mu_check(strcmp(coco_set_log_level(""), "warning") == 0);
  coco_free_memory(previous_log_level);

  previous_log_level = coco_strdup(coco_set_log_level("debug"));
  mu_check(strcmp(previous_log_level, "warning") == 0);
  mu_check(strcmp(coco_set_log_level(""), "debug") == 0);
  coco_free_memory(previous_log_level);

  previous_log_level = coco_strdup(coco_set_log_level("info"));
  mu_check(strcmp(previous_log_level, "debug") == 0);
  mu_check(strcmp(coco_set_log_level(""), "info") == 0);
  coco_free_memory(previous_log_level);

  /* An invalid argument shouldn't change the current value */
  previous_log_level = coco_strdup(coco_set_log_level("bla"));
  mu_check(strcmp(previous_log_level, "info") == 0);
  mu_check(strcmp(coco_set_log_level(""), "info") == 0);
  coco_free_memory(previous_log_level);
}

static void create_time_string(char **string) {

  time_t date_time;
  size_t len;
  const size_t date_time_len = 24;
  char date_time_format[] = "_%Y_%m_%d_%H_%M_%S";
  char *date_time_string;
  struct tm* date_time_info;
  char *new_string;

  /* Retrieve the current time as string of the defined format */
  time(&date_time);
  date_time_info = localtime(&date_time);
  date_time_string = coco_allocate_memory(sizeof(char) * date_time_len);
  date_time_string[0] = '\1';

  len = strftime(date_time_string, date_time_len, date_time_format, date_time_info);
  if (len == 0 && date_time_string[0] != '\0') {
    coco_error("create_time_string(): cannot decode local time string");
    return; /* Never reached */
  }

  /* Produce the new string */
  new_string = coco_allocate_memory(sizeof(char) * (strlen(*string) + date_time_len));
  new_string = coco_strconcat(*string, date_time_string);
  coco_free_memory(date_time_string);
  coco_free_memory(*string);
  *string = new_string;
}

/*
 * Tests creating and removing directory.
 */
MU_TEST(test_coco_create_remove_directory) {

  int exists;
  char *path_string = NULL;

  path_string = coco_strdup("temp");
  create_time_string(&path_string);

  mu_check(path_string != NULL);

  /* At the beginning the path should not exist. */
  exists = coco_directory_exists(path_string);
  mu_check(!exists);

  coco_create_directory(path_string);
  exists = coco_directory_exists(path_string);
  mu_check(exists);

  /* Calling it again to check the handling if the path does exist. */
  coco_create_directory(path_string);

  coco_remove_directory(path_string);
  exists = coco_directory_exists(path_string);
  mu_check(!exists);

  /* Calling it again to check the handling if the path does not exist. */
  coco_remove_directory(path_string);

  coco_free_memory(path_string);
}

/**
 * Tests the functions coco_double_max and coco_double_min.
 */
MU_TEST(test_coco_double_max_min) {

  double first_value = 5.0;
	double second_value = 6.0;

	double max_value, min_value;

  max_value = coco_double_max(first_value, second_value);
	mu_check(max_value == second_value);

  min_value = coco_double_min(first_value, second_value);
  mu_check(min_value == first_value);
}

/**
 * Tests the function coco_double_round.
 */
MU_TEST(test_coco_double_round) {

  double input_value = 5.4;

  double round_value = coco_double_round(input_value);
  mu_check(round_value == 5);

  input_value = 5.5;
  round_value = coco_double_round(input_value);
  mu_check(round_value == 6);
}

/**
 * Tests the function coco_string_split.
 */
MU_TEST(test_coco_string_split) {

  char **result;
  char *converted_result;
  size_t i;

  result = coco_string_split("1-3,5-6,7,-3,15-", ',');
  converted_result = convert_to_string_with_newlines(result);
  mu_check(converted_result);
  mu_check(strcmp(converted_result, "1-3\n5-6\n7\n-3\n15-\n") == 0);
  for (i = 0; *(result + i); i++) {
    coco_free_memory(*(result + i));
  }
  coco_free_memory(result);
  coco_free_memory(converted_result);

  result = coco_string_split(",,,a,,b,c,d,e,,,,,f,", ',');
  converted_result = convert_to_string_with_newlines(result);
  mu_check(converted_result);
  mu_check(strcmp(converted_result, "a\nb\nc\nd\ne\nf\n") == 0);
  for (i = 0; *(result + i); i++) {
    coco_free_memory(*(result + i));
  }
  coco_free_memory(result);
  coco_free_memory(converted_result);
}

static char *convert_to_string(size_t *array) {

  size_t i = 0;
  char tmp[10];
  char *result;

  if (array == NULL)
    return NULL;

  result = coco_allocate_memory(1000 * sizeof(char));
  result[0] = '\0';

  while (array[i] > 0) {
    sprintf(tmp, "%lu,", (unsigned long) array[i++]);
    strcat(result, tmp);
  }
  strcat(result, "0");

  return result;
}

/**
 * Tests the function coco_string_parse_ranges.
 */
MU_TEST(test_coco_string_parse_ranges) {

  size_t *result;
  char *converted_result;

  result = coco_string_parse_ranges("", 1, 2, "", 100);
  mu_check(result == NULL);
  coco_free_memory(result);

  result = coco_string_parse_ranges(NULL, 1, 2, NULL, 100);
  mu_check(result == NULL);
  coco_free_memory(result);

  result = coco_string_parse_ranges("", 1, 2, "bla", 100);
  mu_check(result == NULL);
  coco_free_memory(result);

  result = coco_string_parse_ranges("bla", 1, 2, "", 100);
  mu_check(result == NULL);
  coco_free_memory(result);

  result = coco_string_parse_ranges("bla", 1, 2, "bla", 100);
  mu_check(result == NULL);
  coco_free_memory(result);

  result = coco_string_parse_ranges("1-3,5-6,7,-3,15-", 1, 20, "name", 100);
  converted_result = convert_to_string(result);
  mu_check(converted_result);
  mu_check(strcmp(converted_result, "1,2,3,5,6,7,1,2,3,15,16,17,18,19,20,0") == 0);
  coco_free_memory(result);
  coco_free_memory(converted_result);

  result = coco_string_parse_ranges("1-3,5-6", 1, 2, "name", 100);
  converted_result = convert_to_string(result);
  mu_check(converted_result);
  mu_check(strcmp(converted_result, "1,2,0") == 0);
  coco_free_memory(result);
  coco_free_memory(converted_result);

  result = coco_string_parse_ranges("1-3,5-6", 0, 20, "name", 100);
  converted_result = convert_to_string(result);
  mu_check(converted_result);
  mu_check(strcmp(converted_result, "1,2,3,5,6,0") == 0);
  coco_free_memory(result);
  coco_free_memory(converted_result);

  result = coco_string_parse_ranges("1-", 1, 1200, "name", 1000);
  mu_check(result[1000] == 0);
  mu_check(result[999] != 0);
  coco_free_memory(result);

  result = coco_string_parse_ranges("1-2,1-", 0, 0, "name", 1000);
  converted_result = convert_to_string(result);
  mu_check(converted_result);
  mu_check(strcmp(converted_result, "1,2,0") == 0);
  coco_free_memory(result);
  coco_free_memory(converted_result);

  result = coco_string_parse_ranges("1-4,5-8", 2, 7, "name", 1000);
  converted_result = convert_to_string(result);
  mu_check(converted_result);
  mu_check(strcmp(converted_result, "2,3,4,5,6,7,0") == 0);
  coco_free_memory(result);
  coco_free_memory(converted_result);

  result = coco_string_parse_ranges("4-1", 1, 20, "name", 1000);
  mu_check(result == NULL);
  coco_free_memory(result);

  result = coco_string_parse_ranges("-0", 1, 20, "name", 1000);
  mu_check(result == NULL);
  coco_free_memory(result);

  result = coco_string_parse_ranges("-2,8-", 3, 7, "name", 1000);
  mu_check(result == NULL);
  coco_free_memory(result);

  result = coco_string_parse_ranges("1-8", 4, 8, "name", 1000);
  converted_result = convert_to_string(result);
  mu_check(converted_result);
  mu_check(strcmp(converted_result, "4,5,6,7,8,0") == 0);
  coco_free_memory(result);
  coco_free_memory(converted_result);

  result = coco_string_parse_ranges(",7", 1, 20, "name", 1000);
  converted_result = convert_to_string(result);
  mu_check(converted_result);
  mu_check(strcmp(converted_result, "7,0") == 0);
  coco_free_memory(result);
  coco_free_memory(converted_result);

  result = coco_string_parse_ranges("7,", 1, 20, "name", 1000);
  converted_result = convert_to_string(result);
  mu_check(converted_result);
  mu_check(strcmp(converted_result, "7,0") == 0);
  coco_free_memory(result);
  coco_free_memory(converted_result);

  result = coco_string_parse_ranges("-7-", 1, 20, "name", 1000);
  mu_check(result == NULL);
  coco_free_memory(result);

  result = coco_string_parse_ranges("--7", 1, 20, "name", 1000);
  mu_check(result == NULL);
  coco_free_memory(result);

  result = coco_string_parse_ranges("7--", 1, 20, "name", 1000);
  mu_check(result == NULL);
  coco_free_memory(result);

  result = coco_string_parse_ranges("7-,-", 5, 8, "name", 1000);
  converted_result = convert_to_string(result);
  mu_check(converted_result);
  mu_check(strcmp(converted_result, "7,8,5,6,7,8,0") == 0);
  coco_free_memory(result);
  coco_free_memory(converted_result);

  result = coco_string_parse_ranges("7-,,5", 1, 8, "name", 1000);
  converted_result = convert_to_string(result);
  mu_check(converted_result);
  mu_check(strcmp(converted_result, "7,8,5,0") == 0);
  coco_free_memory(result);
  coco_free_memory(converted_result);

  result = coco_string_parse_ranges(",,", 1, 20, "name", 1000);
  mu_check(result == NULL);
  coco_free_memory(result);

  result = coco_string_parse_ranges("1-8", 5, 2, "name", 1000);
  mu_check(result == NULL);
  coco_free_memory(result);
}

/**
 * Tests the function coco_option_keys.
 */
MU_TEST(test_coco_option_keys) {

  coco_option_keys_t *option_keys = NULL;

  option_keys = coco_option_keys("key");
  mu_check(option_keys->count == 1);
  coco_option_keys_free(option_keys);

  option_keys = coco_option_keys("key: ");
  mu_check(option_keys->count == 1);
  coco_option_keys_free(option_keys);

  option_keys = coco_option_keys("key1 key2: ");
  mu_check(option_keys->count == 1);
  coco_option_keys_free(option_keys);

  option_keys = coco_option_keys("key1: value1 key2");
  /* In this case we would rather have detected two keys, but this should also trigger a warning,
   * which is OK. */
  mu_check(option_keys->count == 1);
  coco_option_keys_free(option_keys);

  option_keys = coco_option_keys("key1: value1 key2: value2");
  mu_check(option_keys->count == 2);
  coco_option_keys_free(option_keys);

  option_keys = coco_option_keys("key: \"A multi-word value\"");
  mu_check(option_keys->count == 1);
  coco_option_keys_free(option_keys);
}

/**
 * Tests the function coco_is_nan.
 */
MU_TEST(test_coco_is_nan) {

  mu_check(coco_is_nan(NAN));
  mu_check(!coco_is_nan(1e100));
}

/**
 * Tests the function coco_is_inf.
 */
MU_TEST(test_coco_is_inf) {

  mu_check(coco_is_inf(INFINITY));
  mu_check(coco_is_inf(-INFINITY));
  mu_check(coco_is_inf(2*INFINITY));
  mu_check(coco_is_inf(-2*INFINITY));
  mu_check(!coco_is_inf(NAN));
}

/**
<<<<<<< HEAD
 * Tests the function coco_is_orthogonal.
 */
static void test_coco_is_orthogonal(void **state) {

  double *M;

  M = coco_allocate_vector(4);

  /* Case of an orthogonal diagonal matrix (identity matrix) */
  M[0] = 1.;
  M[1] = 0.;
  M[2] = 0.;
  M[3] = 1.;
  assert(coco_is_orthogonal(M, 2, 2));

  /* Case of a non-orthogonal square matrix */
  M[0] = 1.;
  M[1] = 0.01;
  M[2] = 0.;
  M[3] = 1.;
  assert(!coco_is_orthogonal(M, 2, 2));

  /* Case of an orthogonal diagonal matrix (almost identity matrix)
   * such that the function "coco_double_almost_equal()" is tested
   */
  M[0] = 1. + 1e-10;
  M[1] = 0.;
  M[2] = 0.;
  M[3] = 1. + 1e-10;
  assert(coco_is_orthogonal(M, 2, 2));

  coco_free_memory(M);
  (void)state; /* unused */
}

static int test_all_coco_utilities(void) {

  const struct CMUnitTest tests[] =
  {
      cmocka_unit_test(test_coco_is_nan),
      cmocka_unit_test(test_coco_is_inf),
      cmocka_unit_test(test_coco_set_log_level),
      cmocka_unit_test(test_coco_double_max_min),
      cmocka_unit_test(test_coco_double_round),
      cmocka_unit_test(test_coco_string_split),
      cmocka_unit_test(test_coco_option_keys),
      cmocka_unit_test(test_coco_string_parse_ranges),
      cmocka_unit_test(test_coco_is_orthogonal),
      cmocka_unit_test_setup_teardown(
          test_coco_create_remove_directory,
          setup_coco_create_remove_directory,
          teardown_coco_create_remove_directory)
  };

  return cmocka_run_group_tests(tests, NULL, NULL);
=======
 * Run all tests in this file.
 */
MU_TEST_SUITE(test_all_coco_utilities) {
  MU_RUN_TEST(test_coco_is_nan);
  MU_RUN_TEST(test_coco_is_inf);
  MU_RUN_TEST(test_coco_set_log_level);
  MU_RUN_TEST(test_coco_double_max_min);
  MU_RUN_TEST(test_coco_double_round);
  MU_RUN_TEST(test_coco_string_split);
  MU_RUN_TEST(test_coco_option_keys);
  MU_RUN_TEST(test_coco_string_parse_ranges);
  MU_RUN_TEST(test_coco_create_remove_directory);
>>>>>>> 8ec96604
}<|MERGE_RESOLUTION|>--- conflicted
+++ resolved
@@ -400,10 +400,9 @@
 }
 
 /**
-<<<<<<< HEAD
  * Tests the function coco_is_orthogonal.
  */
-static void test_coco_is_orthogonal(void **state) {
+MU_TEST(test_coco_is_orthogonal) {
 
   double *M;
 
@@ -414,14 +413,14 @@
   M[1] = 0.;
   M[2] = 0.;
   M[3] = 1.;
-  assert(coco_is_orthogonal(M, 2, 2));
+  mu_check(coco_is_orthogonal(M, 2, 2));
 
   /* Case of a non-orthogonal square matrix */
   M[0] = 1.;
   M[1] = 0.01;
   M[2] = 0.;
   M[3] = 1.;
-  assert(!coco_is_orthogonal(M, 2, 2));
+  mu_check(!coco_is_orthogonal(M, 2, 2));
 
   /* Case of an orthogonal diagonal matrix (almost identity matrix)
    * such that the function "coco_double_almost_equal()" is tested
@@ -430,33 +429,13 @@
   M[1] = 0.;
   M[2] = 0.;
   M[3] = 1. + 1e-10;
-  assert(coco_is_orthogonal(M, 2, 2));
+  mu_check(coco_is_orthogonal(M, 2, 2));
 
   coco_free_memory(M);
-  (void)state; /* unused */
-}
-
-static int test_all_coco_utilities(void) {
-
-  const struct CMUnitTest tests[] =
-  {
-      cmocka_unit_test(test_coco_is_nan),
-      cmocka_unit_test(test_coco_is_inf),
-      cmocka_unit_test(test_coco_set_log_level),
-      cmocka_unit_test(test_coco_double_max_min),
-      cmocka_unit_test(test_coco_double_round),
-      cmocka_unit_test(test_coco_string_split),
-      cmocka_unit_test(test_coco_option_keys),
-      cmocka_unit_test(test_coco_string_parse_ranges),
-      cmocka_unit_test(test_coco_is_orthogonal),
-      cmocka_unit_test_setup_teardown(
-          test_coco_create_remove_directory,
-          setup_coco_create_remove_directory,
-          teardown_coco_create_remove_directory)
-  };
-
-  return cmocka_run_group_tests(tests, NULL, NULL);
-=======
+}
+
+
+/**
  * Run all tests in this file.
  */
 MU_TEST_SUITE(test_all_coco_utilities) {
@@ -469,5 +448,4 @@
   MU_RUN_TEST(test_coco_option_keys);
   MU_RUN_TEST(test_coco_string_parse_ranges);
   MU_RUN_TEST(test_coco_create_remove_directory);
->>>>>>> 8ec96604
 }