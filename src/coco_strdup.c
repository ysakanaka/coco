--- conflicted
+++ resolved
@@ -60,13 +60,9 @@
   coco_error("coco_vstrdupf(): vsnprintf failed on '%s'", str);
 #else /* less safe alternative, if vsnprintf is not available */
   assert(strlen(str) < coco_vstrdupf_buflen / 2 - 2);
-<<<<<<< HEAD
-  written = vsprintf(buf, str, args);
-=======
   if (strlen(str) >= coco_vstrdupf_buflen / 2 - 2)
     coco_error("coco_vstrdupf(): string is too long");
   written = vsprintf(buf, str, args); 
->>>>>>> 82b91c97
   if (written < 0)
     coco_error("coco_vstrdupf(): vsprintf failed on '%s'", str);
 #endif
