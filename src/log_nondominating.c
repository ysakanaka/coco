#include <stdio.h>
#include <assert.h>

#include "coco.h"

#include "coco_utilities.c"
#include "coco_problem.c"
#include "coco_strdup.c"

/* For making my multiobjective recorder work */
#include "mo_recorder.h"
#include "mo_recorder.c"
#include "mo_paretofiltering.c"


typedef struct {
    char *path;
    FILE *logfile;
    size_t max_size_of_archive;
    size_t number_of_evaluations;
} _log_nondominating_t;

static struct mococo_solutions_archive *mo_archive;
static struct mococo_solution_entry *entry;


static void lnd_evaluate_function(coco_problem_t *self, const double *x, double *y) {
  _log_nondominating_t *data;
  size_t i;
  size_t j;
  size_t k;
  data = coco_get_transform_data(self);

  coco_evaluate_function(coco_get_transform_inner_problem(self), x, y);
  data->number_of_evaluations++;

  /* Open logfile if it is not already open */
  if (data->logfile == NULL) {
    data->logfile = fopen(data->path, "w");
    if (data->logfile == NULL) {
      char *buf;
      const char *error_format =
          "lnd_evaluate_function() failed to open log file '%s'.";
      size_t buffer_size = (size_t)snprintf(NULL, 0, error_format, data->path);
      buf = (char *)coco_allocate_memory(buffer_size);
      snprintf(buf, buffer_size, error_format, data->path);
      coco_error(buf);
      coco_free_memory(buf); /* Never reached */
    }
    fprintf(data->logfile, "# %lu variables  |  %lu objectives  |  func eval number\n",
            coco_get_number_of_variables(coco_get_transform_inner_problem(self)),
            coco_get_number_of_objectives(coco_get_transform_inner_problem(self)));
    
    /*********************************************************************/
    /* TODO: Temporary put it here, to check later */
    /* Allocate memory for the archive */
    mo_archive = (struct mococo_solutions_archive *) malloc(1 * sizeof(struct mococo_solutions_archive));
    mococo_allocate_archive(mo_archive, data->max_size_of_archive,
                          coco_get_number_of_variables(coco_get_transform_inner_problem(self)),
                          coco_get_number_of_objectives(coco_get_transform_inner_problem(self)), 1);
    /*********************************************************************/
  }
  
  /********************************************************************************/
  /* Finish evaluations of 1 single solution of the pop, with nObj objectives,
   * now update the archive with this newly evaluated solution and check its nondomination. */
  mococo_push_to_archive(&x, &y, mo_archive, 1, data->number_of_evaluations);
  mococo_pareto_filtering(mo_archive);  /***** TODO: IMPROVE THIS ROUTINE *****/
  mococo_mark_updates(mo_archive, data->number_of_evaluations);
  
  /* Write out a line for this newly evaluated solution if it is nondominated */
  /* write main info to the log file for pfront*/
  for (i=0; i < mo_archive->updatesize; i++) {
      entry = mo_archive->update[i];
      for (j=0; j < coco_get_number_of_variables(coco_get_transform_inner_problem(self)); j++) /* all decision variables of a solution */
          fprintf(data->logfile, "%13.10e\t", entry->var[j]);
      for (k=0; k < coco_get_number_of_objectives(coco_get_transform_inner_problem(self)); k++) /* all objective values of a solution */
          fprintf(data->logfile, "%13.10e\t", entry->obj[k]);
<<<<<<< HEAD
      fprintf(data->logfile, "%zu", entry->birth);  /* its time stamp (FEval) */
=======
      fprintf(data->logfile, "%lu", entry->birth);  /* its timestamp (FEval) */
>>>>>>> 9a15fc40
      fprintf(data->logfile, "\n");  /* go to the next line for another solution */
  }
  /********************************************************************************/
  
  /* Flush output so that impatient users can see progress. */
  fflush(data->logfile);
}

static void private_lnd_free_data(void *stuff) {
  _log_nondominating_t *data;
  assert(stuff != NULL);
  data = stuff;

  if (data->path != NULL) {
    coco_free_memory(data->path);
    data->path = NULL;
  }
  /* if (data->target_values != NULL) {
    coco_free_memory(data->target_values);
    data->target_values = NULL;
  }
  */
  if (data->logfile != NULL) {
    fclose(data->logfile);
    data->logfile = NULL;
    
    /***************************************************************/
    /* TODO: Temporary put it here, to check later */
    mococo_free_archive(mo_archive); /* free the archive */
    free(mo_archive);
    /***************************************************************/
  }
}

static coco_problem_t *log_nondominating(coco_problem_t *inner_problem,
                                  const size_t max_size_of_archive,
                                  const char *path) {
  _log_nondominating_t *data;
  coco_problem_t *self;

  data = coco_allocate_memory(sizeof(*data));
  data->number_of_evaluations = 0;
  data->path = coco_strdup(path);
  data->logfile = NULL; /* Open lazily in lht_evaluate_function(). */
  data->max_size_of_archive = max_size_of_archive;
  self = coco_allocate_transformed_problem(inner_problem, data, private_lnd_free_data);
  self->evaluate_function = lnd_evaluate_function;
  return self;
}<|MERGE_RESOLUTION|>--- conflicted
+++ resolved
@@ -76,11 +76,7 @@
           fprintf(data->logfile, "%13.10e\t", entry->var[j]);
       for (k=0; k < coco_get_number_of_objectives(coco_get_transform_inner_problem(self)); k++) /* all objective values of a solution */
           fprintf(data->logfile, "%13.10e\t", entry->obj[k]);
-<<<<<<< HEAD
-      fprintf(data->logfile, "%zu", entry->birth);  /* its time stamp (FEval) */
-=======
       fprintf(data->logfile, "%lu", entry->birth);  /* its timestamp (FEval) */
->>>>>>> 9a15fc40
       fprintf(data->logfile, "\n");  /* go to the next line for another solution */
   }
   /********************************************************************************/
