#!/usr/bin/env python
# -*- coding: utf-8 -*-

"""Process data to be included in a latex template.

Synopsis:
    ``python path_to_folder/bbob_pproc/rungeneric.py [OPTIONS] FOLDERS``

Help:
    ``python path_to_folder/bbob_pproc/rungeneric.py -h``

"""

from __future__ import absolute_import

import os
import sys
import getopt
import warnings
import matplotlib
matplotlib.use('Agg')  # To avoid window popup and use without X forwarding

# numpy.seterr(all='raise')
if __name__ == "__main__":
    if 11 < 3:
        print(matplotlib.rcsetup.all_backends)
        # [u'GTK', u'GTKAgg', u'GTKCairo', u'MacOSX', u'Qt4Agg', u'Qt5Agg',
        #  u'TkAgg', u'WX', u'WXAgg', u'CocoaAgg', u'GTK3Cairo', u'GTK3Agg',
        #  u'WebAgg', u'nbAgg', u'agg', u'cairo', u'emf', u'gdk', u'pdf',
        #  u'pgf', u'ps', u'svg', u'template']
        matplotlib.use('Agg')  # To avoid window popup and use without X forwarding
        matplotlib.rc('pdf', fonttype = 42)
        # add ".." to the Python search path, import the module to which
        # this script belongs to and call the main of this script from imported
        # module. Like this all relative imports will work smoothly.
        (filepath, filename) = os.path.split(sys.argv[0])
        sys.path.append(os.path.join(filepath, os.path.pardir))
        try:
            import bbob_pproc as cocopp
        except ImportError:
            import cocopp
        res = cocopp.rungeneric.main(sys.argv[1:])
        sys.exit(res)

<<<<<<< HEAD
from . import genericsettings, testbedsettings, rungeneric1, rungeneric2, rungenericmany, ppfig
from .toolsdivers import prepend_to_file, truncate_latex_command_file, print_done
=======
from . import genericsettings, rungeneric1, rungeneric2, rungenericmany, ppfig
from .toolsdivers import truncate_latex_command_file, print_done
>>>>>>> 981bc825
from .ppfig import Usage

__all__ = ['main']

def _splitshortoptlist(shortoptlist):
    """Split short options list used by getopt.

    Returns a set of the options.

    """
    res = set()
    tmp = shortoptlist[:]
    # split into logical elements: one-letter that could be followed by colon
    while tmp:
        if len(tmp) > 1 and tmp[1] is ':':
            res.add(tmp[0:2])
            tmp = tmp[2:]
        else:
            res.add(tmp[0])
            tmp = tmp[1:]

    return res

def usage():
    print main.__doc__

def main(argv=None):
    r"""Main routine for post-processing data from COCO.

    Synopsis::

        python -m bbob_pproc [data_folder [more_data_folders]]

    For this call to work, the path to this package must be in python
    search path, that is,

    * it can be in the current working directory, or
    * the path to the package was appended to the Python path, or
    * the package was installed (which essentially copies the package
      to a location which is in the path)

    This routine will:

    * call sub-routine :py:func:`bbob_pproc.rungeneric1.main` for each
      input argument; each input argument will be used as output
      sub-folder relative to the main output folder,
    * call either sub-routines :py:func:`bbob_pproc.rungeneric2.main`
      (2 input arguments) or :py:func:`bbob_pproc.rungenericmany.main`
      (more than 2) for the input arguments altogether.

    The output figures and tables written by default to the output folder
    :file:`ppdata` are used in the provided LaTeX templates:

    * :file:`*article.tex` and :file:`*1*.tex`
      for results with a **single** algorithm
    * :file:`*cmp.tex` and :file:`*2*.tex`
      for showing the comparison of **2** algorithms
    * :file:`*many.tex` and :file:`*3*.tex`
      for showing the comparison of **more than 2** algorithms.
    The templates with `noisy` mentioned in the filename have to be used
      for the noisy testbed, the others for the noise-less one.

    These latex templates need to be copied in the current working directory
    and possibly edited so that the LaTeX commands ``\bbobdatapath`` and
    ``\algfolder`` point to the correct output folders of the post-processing.
    Compiling the template file with LaTeX should then produce a document.

    Keyword arguments:

    *argv* -- list of strings containing options and arguments. If not
       provided, sys.argv is accessed.

    *argv* must list folders containing COCO data files. Each of these
    folders should correspond to the data of ONE algorithm.

    Furthermore, argv can begin with facultative option flags.

        -h, --help

            displays this message.

        -v, --verbose

            verbose mode, prints out operations.

        -o, --output-dir=OUTPUTDIR

            changes the default output directory (:file:`ppdata`) to
            :file:`OUTPUTDIR`.

        --omit-single

            omit calling :py:func:`bbob_pproc.rungeneric1.main`, if
            more than one data path argument is provided.

        --no-rld-single-fcts

            do not generate runlength distribution figures for each
            single function. These figures are not (yet) used
            in the LaTeX templates.

        --input-path=INPUTPATH

            all folder/file arguments are prepended with the given value
            which must be a valid path.

        --in-a-hurry

            takes values between 0 (default) and 1000, fast processing that
            does not write eps files and uses a small number of bootstrap samples

        --no-svg

            do not generate the svg figures which are used in html files

    Exceptions raised:

    *Usage* -- Gives back a usage message.

    Examples:

    Printing out this help message::

        $ python -m bbob_pproc.rungeneric -h

    Post-processing two algorithms in verbose mode::

        $ python -m bbob_pproc -v AMALGAM BIPOP-CMA-ES

    From the python interpreter::

        >> import bbob_pproc as pp
        >> pp.main('-o outputfolder folder1 folder2')

      This will execute the post-processing on the data found in
      :file:`folder1` and :file:`folder2`. The ``-o`` option changes the
      output folder from the default :file:`ppdata` to
      :file:`outputfolder`. The arguments can also be presented as
      a list of strings.

    """

    if argv is None:
        argv = sys.argv[1:]
    if not isinstance(argv, list) and str(argv) == argv:  # get rid of .split in python shell
        argv = argv.split()
    try:
        try:
            opts, args = getopt.getopt(argv, genericsettings.shortoptlist,
                                       genericsettings.longoptlist +
                                       ['omit-single', 'in-a-hurry=', 'input-path='])
        except getopt.error, msg:
            raise Usage(msg)

        if not args:
            usage()
            sys.exit()

        inputdir = '.'

        #Process options
        shortoptlist = list("-" + i.rstrip(":")
                            for i in _splitshortoptlist(genericsettings.shortoptlist))
        shortoptlist.remove("-o")
        longoptlist = list("--" + i.rstrip("=") for i in genericsettings.longoptlist)

        genopts = []
        outputdir = genericsettings.outputdir
        for o, a in opts:
            if o in ("-h", "--help"):
                usage()
                sys.exit()
            elif o in ("-o", "--output-dir"):
                outputdir = a
            elif o in ("--in-a-hurry", ):
                genericsettings.in_a_hurry = int(a)
                if genericsettings.in_a_hurry:
                    print 'in_a_hurry like', genericsettings.in_a_hurry, '(should finally be set to zero)'
            elif o in ("--input-path", ):
                inputdir = a
            elif o in ("--no-svg"):
                genericsettings.generate_svg_files = False
            elif o in ("--constrained"):
                testbedsettings.default_testbed_single = 'CONSBBOBTestbed'
            else:
                isAssigned = False
                if o in longoptlist or o in shortoptlist:
                    genopts.append(o)
                    # Append o and then a separately otherwise the list of
                    # command line arguments might be incorrect
                    if a:
                        genopts.append(a)
                    isAssigned = True
                if o in ("-v", "--verbose"):
                    genericsettings.verbose = True
                    isAssigned = True
                if o == '--omit-single':
                    isAssigned = True
                if not isAssigned:
                    assert False, "unhandled option"


        if (not genericsettings.verbose):
            warnings.filterwarnings('module', '.*', UserWarning, '.*')
            #warnings.simplefilter('ignore')  # that is bad, but otherwise to many warnings appear

        print ("Post-processing: will generate output " +
               "data in folder %s" % outputdir)
        print "  this might take several minutes."

        if not os.path.exists(outputdir):
            os.makedirs(outputdir)
            if genericsettings.verbose:
                print 'Folder %s was created.' % (outputdir)

        truncate_latex_command_file(os.path.join(outputdir,
                                                 'bbob_pproc_commands.tex'))

        for i in range(len(args)):  # prepend common path inputdir to all names
            args[i] = os.path.join(inputdir, args[i])

        for i, alg in enumerate(args):
            # remove '../' from algorithm output folder
            if len(args) == 1 or '--omit-single' not in dict(opts):
                rungeneric1.main(genopts
                                 + ["-o", outputdir, alg])

        if len(args) == 2:
            rungeneric2.main(genopts + ["-o", outputdir] + args)
        elif len(args) > 2:
            rungenericmany.main(genopts + ["-o", outputdir] + args)

        open(os.path.join(outputdir,
                          'bbob_pproc_commands.tex'), 'a').close() 

        ppfig.save_index_html_file(os.path.join(outputdir, genericsettings.index_html_file_name))
        # ppdata file is now deprecated.
        ppfig.save_index_html_file(os.path.join(outputdir, 'ppdata'))
        print_done()

    #TODO prevent loading the data every time...

    except Usage, err:
        print >>sys.stderr, err.msg
        print >>sys.stderr, "for help use -h or --help"
        return 2

if __name__ == "__main__":
    res = main()
    if genericsettings.test:
        print res
    # sys.exit(res)<|MERGE_RESOLUTION|>--- conflicted
+++ resolved
@@ -42,13 +42,8 @@
         res = cocopp.rungeneric.main(sys.argv[1:])
         sys.exit(res)
 
-<<<<<<< HEAD
 from . import genericsettings, testbedsettings, rungeneric1, rungeneric2, rungenericmany, ppfig
-from .toolsdivers import prepend_to_file, truncate_latex_command_file, print_done
-=======
-from . import genericsettings, rungeneric1, rungeneric2, rungenericmany, ppfig
 from .toolsdivers import truncate_latex_command_file, print_done
->>>>>>> 981bc825
 from .ppfig import Usage
 
 __all__ = ['main']
