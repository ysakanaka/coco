--- conflicted
+++ resolved
@@ -11,12 +11,8 @@
 testbed_name_bi = 'bbob-biobj'
 testbed_name_cons = 'bbob-constrained'
 
-<<<<<<< HEAD
 default_testbed_single = 'CONSBBOBTestbed'
-=======
-default_testbed_single = 'GECCOBBOBTestbed'
 default_testbed_single_noisy = 'GECCOBBOBNoisyTestbed'
->>>>>>> 20a2fb4e
 default_testbed_bi = 'GECCOBiObjBBOBTestbed'
 
 current_testbed = None
@@ -134,7 +130,8 @@
         self.rldValsOfInterest = (10, 1e-1, 1e-4, 1e-8)  # possibly changed in config
         self.ppfvdistr_min_target = 1e-8
         self.functions_with_legend = (1, 24, 101, 130)
-        self.number_of_functions = 48
+        self.first_function_number = 1
+        self.last_function_number = 48
         self.pptable_ftarget = 1e-8  # value for determining the success ratio in all tables
         self.pptable_targetsOfInterest = targetValues((10, 1, 1e-1, 1e-2, 1e-3, 1e-5, 1e-7))  # for pptable and pptables
         self.pptable2_targetsOfInterest = targetValues((1e+1, 1e-1, 1e-3, 1e-5, 1e-7))  # used for pptable2
