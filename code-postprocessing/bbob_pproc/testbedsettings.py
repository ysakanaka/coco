--- conflicted
+++ resolved
@@ -79,10 +79,12 @@
     # not a testbed setting
     # only the short info, how to deal with both infos?
     self.info_filename = 'GECCOBBOBbenchmarkinfos.txt'
+    self.shortinfo_filename = 'benchmarkshortinfos.txt'
     self.name = testbed_name_single
     self.short_names = {}
     self.hardesttargetlatex = '10^{-8}'  # used for ppfigs, pptable, pptable2, and pptables
     self.ppfigs_ftarget = 1e-8
+    self.ppfig2_ftarget = 1e-8
     self.ppfigdim_target_values = targetValues((10, 1, 1e-1, 1e-2, 1e-3, 1e-5, 1e-8))  # possibly changed in config
     self.pprldistr_target_values = targetValues((10., 1e-1, 1e-4, 1e-8))  # possibly changed in config
     self.pprldmany_target_values = targetValues(10 ** np.arange(2, -8.2, -0.2))  # possibly changed in config
@@ -98,7 +100,7 @@
     self.pptable_targetsOfInterest = targetValues((10, 1, 1e-1, 1e-2, 1e-3, 1e-5, 1e-7))  # for pptable and pptables
     self.pptable2_targetsOfInterest = targetValues((1e+1, 1e-1, 1e-3, 1e-5, 1e-7))  # used for pptable2
     self.pptablemany_targetsOfInterest = self.pptable_targetsOfInterest
-    self.short_names = get_short_names(get_benchmarks_short_infos(False))
+    self.short_names = get_short_names(self.shortinfo_filename)
     # expensive optimization settings:
     self.pptable_target_runlengths = [0.5, 1.2, 3, 10, 50]  # [0.5, 2, 10, 50]  # used in config for expensive setting
     self.pptable2_target_runlengths = self.pptable_target_runlengths  # [0.5, 2, 10, 50]  # used in config for expensive setting
@@ -117,49 +119,14 @@
     """
 
     def __init__(self, targetValues):
-<<<<<<< HEAD
         super(GECCOBBOBTestbed, self).__init__(targetValues)
         self.first_dimension = 2
-=======
-        # TODO: should become a function, as low_budget is a display setting
-        # not a testbed setting
-        # only the short info, how to deal with both infos?
-        self.info_filename = 'GECCOBBOBbenchmarkinfos.txt'
-        self.shortinfo_filename = 'benchmarkshortinfos.txt'
-        self.name = testbed_name_single
-        self.short_names = {}
-        self.hardesttargetlatex = '10^{-8}'  # used for ppfigs, pptable, pptable2, and pptables
-        self.ppfigs_ftarget = 1e-8
-        self.ppfig2_ftarget = 1e-8
-        self.ppfigdim_target_values = targetValues((10, 1, 1e-1, 1e-2, 1e-3, 1e-5, 1e-8))  # possibly changed in config
-        self.pprldistr_target_values = targetValues((10., 1e-1, 1e-4, 1e-8))  # possibly changed in config
-        self.pprldmany_target_values = targetValues(10 ** np.arange(2, -8.2, -0.2))  # possibly changed in config
-        self.pprldmany_target_range_latex = '$10^{[-8..2]}$'
-        self.ppscatter_target_values = targetValues(np.logspace(-8, 2, 46))
-        self.rldValsOfInterest = (10, 1e-1, 1e-4, 1e-8)  # possibly changed in config
-        self.ppfvdistr_min_target = 1e-8
-        self.functions_with_legend = (1, 24, 101, 130)
-        self.first_function_number = 1
-        self.last_function_number = 24
-        self.pptable_ftarget = 1e-8  # value for determining the success ratio in all tables
-        self.pptable_targetsOfInterest = targetValues((10, 1, 1e-1, 1e-2, 1e-3, 1e-5, 1e-7))  # for pptable and pptables
-        self.pptable2_targetsOfInterest = targetValues((1e+1, 1e-1, 1e-3, 1e-5, 1e-7))  # used for pptable2
-        self.pptablemany_targetsOfInterest = self.pptable_targetsOfInterest
->>>>>>> 2dcb144c
         self.scenario = scenario_fixed
         self.dimensions_to_display = [2, 3, 5, 10, 20, 40]
         self.tabDimsOfInterest = [5, 20]
         self.rldDimsOfInterest = [5, 20]
         self.htmlDimsOfInterest = [5, 20]
         self.best_algorithm_filename = 'bestalgentries2009.pickle.gz'
-<<<<<<< HEAD
-=======
-        self.short_names = get_short_names(self.shortinfo_filename)
-        # expensive optimization settings:
-        self.pptable_target_runlengths = [0.5, 1.2, 3, 10, 50]  # [0.5, 2, 10, 50]  # used in config for expensive setting
-        self.pptable2_target_runlengths = self.pptable_target_runlengths  # [0.5, 2, 10, 50]  # used in config for expensive setting
-        self.pptables_target_runlengths = self.pptable_target_runlengths  # used in config for expensive setting
->>>>>>> 2dcb144c
 
 
 class GECCOBBOBNoisyTestbed(GECCOBBOBTestbed):
