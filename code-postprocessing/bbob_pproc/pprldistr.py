#! /usr/bin/env python
# -*- coding: utf-8 -*-

"""For generating empirical cumulative distribution function figures.

The outputs show empirical cumulative distribution functions (ECDFs) of
the running times of trials. These ECDFs show on the y-axis the fraction
of cases for which the running time (left subplots) or the df-value
(right subplots) was smaller than the value given on the x-axis. On the
left, ECDFs of the running times from trials are shown for different
target values. Light brown lines in the background show ECDFs for target
value 1e-8 of all algorithms benchmarked during BBOB-2009. On the right,
ECDFs of df-values from all trials are shown for different numbers of
function evaluations.

**Example**

.. plot::
   :width: 75%

   import urllib
   import tarfile
   import glob
   from pylab import *
   import bbob_pproc as bb

   # Collect and unarchive data (3.4MB)
   dataurl = 'http://coco.lri.fr/BBOB2009/pythondata/BIPOP-CMA-ES.tar.gz'
   filename, headers = urllib.urlretrieve(dataurl)
   archivefile = tarfile.open(filename)
   archivefile.extractall()

   # Empirical cumulative distribution function figure
   ds = bb.load(glob.glob('BBOB2009pythondata/BIPOP-CMA-ES/ppdata_f0*_20.pickle'))
   figure()
   bb.pprldistr.plot(ds)
   bb.pprldistr.beautify() # resize the window to view whole figure

CAVEAT: the naming conventions in this module mix up ART (an estimate
of the expected running length) and run lengths.

"""
from __future__ import absolute_import

import os
import warnings # I don't know what I am doing here
import pickle, gzip
import matplotlib.pyplot as plt
import numpy as np
from pdb import set_trace
from . import genericsettings, pproc, toolsdivers
from . import testbedsettings
from .ppfig import consecutiveNumbers, plotUnifLogXMarkers, save_figure, logxticks
from .pptex import color_to_latex, marker_to_latex
from . import captions

# TODO: the method names in this module seem to be overly unclear or
#       misleading and should be revised.

refcolor = 'wheat'
nbperdecade = 1 # markers in x-axis decades in ecdfs

runlen_xlimits_max = None # is possibly manipulated in config
runlen_xlimits_min = 1 # set to 10**-0.5 in runlength case in config
# Used as a global to store the largest xmax and align the FV ECD figures.
fmax = None
evalfmax = runlen_xlimits_max # is manipulated/stored in this module

# TODO: the target function values and the styles of the line only make sense
# together. Therefore we should either:
# 1. keep the targets as input argument and make rldStyles depend on them or
# 2. remove the targets as input argument and put them here.
rldStyles = ({'color': 'k', 'ls': '-'},
             {'color': 'c'},
             {'color': 'm', 'ls': '-'},
             {'color': 'r', 'linewidth': 3.},
             {'color': 'k'},
             {'color': 'c'},
             {'color': 'm'},
             {'color': 'r'},
             {'color': 'k'},
             {'color': 'c'},
             {'color': 'm'},
             {'color': 'r', 'linewidth': 3.})
rldUnsuccStyles = ({'color': 'c', 'ls': '-'},
                   {'color': 'm', 'ls': '-'},
                   {'color': 'k', 'ls': '-'},
                   {'color': 'c'},
                   {'color': 'm', 'ls': '-'},
                   {'color': 'k', 'ls': '-'},
                   {'color': 'c'},
                   {'color': 'm', 'ls': '-'},
                   {'color': 'k'},
                   {'color': 'c', 'ls': '-'},
                   {'color': 'm'},
                   {'color': 'k'},
                  ) # should not be too short

styles = genericsettings.line_styles


previous_data_filename = 'pprldistr2009_1e-8.pickle.gz'
previous_RLBdata_filename = 'pprldistr2009_hardestRLB.pickle.gz'
previous_data_filename = os.path.join(os.path.split(__file__)[0], previous_data_filename)
previous_RLBdata_filename = os.path.join(os.path.split(__file__)[0], previous_RLBdata_filename)
previous_data_dict = None
previous_RLBdata_dict = None
def load_previous_data(filename=previous_data_filename, force=False):
    if previous_data_dict and not force:
        return previous_data_dict
    try:
        # cocofy(previous_data_filename)
        f = gzip.open(previous_data_filename, 'r')
        return pickle.load(f)
    except IOError, (errno, strerror):
        print "I/O error(%s): %s" % (errno, strerror)
        previous_algorithm_data_found = False
        print 'Could not find file: ', previous_data_filename
    else:
        f.close()
    return None

def load_previous_RLBdata(filename=previous_RLBdata_filename):
    if previous_RLBdata_dict:
        return previous_RLBdata_dict
    try:
        f = gzip.open(previous_RLBdata_filename, 'r')
        return pickle.load(f)
    except IOError, (errno, strerror):
        print "I/O error(%s): %s" % (errno, strerror)
        print 'Could not find file: ', previous_RLBdata_filename
    else:
        f.close()
    return None


def caption_single():
    caption_part_one = r"""%
         Empirical cumulative distribution functions (ECDF), plotting the fraction of
         trials with an outcome not larger than the respective value on the $x$-axis.
         #1"""
    caption_left_fixed_targets = (r"""%
         Left subplots: ECDF of the number of function evaluations (FEvals) divided by search space dimension $D$,
         to fall below $!!FOPT!!+!!DF!!$ with $!!DF!!=10^{k}$, where $k$ is the first value in the legend.
         The thick red line represents the most difficult target value $!!FOPT!!+ !!HARDEST-TARGET-LATEX!!$. """)
    caption_left_rlbased_targets = r"""%
         Left subplots: ECDF of number of function evaluations (FEvals) divided by search space dimension $D$,
         to fall below $!!FOPT!!+!!DF!!$ where !!DF!!{} is the
         target just not reached by !!THE-REF-ALG!! within a budget of
         $k\times!!DIM!!$ evaluations, where $k$ is the first value in the legend. """
    caption_right = r"""%
         Legends indicate for each target the number of functions that were solved in at
         least one trial within the displayed budget.
         Right subplots: ECDF of the best achieved $!!DF!!$
         for running times of !!SINGLE-RUNLENGTH-FACTORS!!
         function evaluations
         (from right to left cycling cyan-magenta-black\dots) and final $!!DF!!$-value (red),
         where !!DF!! and \textsf{Df} denote the difference to the optimal function value. 
         !!LIGHT-BROWN-LINES!!"""

    if testbedsettings.current_testbed.name in [testbedsettings.testbed_name_single,
                                                testbedsettings.default_testbed_single_noisy,
                                                testbedsettings.testbed_name_bi]:
        if genericsettings.runlength_based_targets:
            figure_caption = caption_part_one + caption_left_rlbased_targets + caption_right
        else:
            figure_caption = caption_part_one + caption_left_fixed_targets + caption_right
    else:
        warnings.warn("Current settings do not support pprldistr caption.")

    return captions.replace(figure_caption)

def caption_two():
    caption_two_part_one = r"""%
        Empirical cumulative distributions (ECDF)
        of run lengths and speed-up ratios in 5-D (left) and 20-D (right).
        Left sub-columns: ECDF of
        the number of function evaluations divided by dimension $D$
        (FEvals/D) """

    symbAlgorithmA = r'{%s%s}' % (color_to_latex('k'),
                                  marker_to_latex(styles[0]['marker']))
    symbAlgorithmB = r'{%s%s}' % (color_to_latex('k'),
                                  marker_to_latex(styles[1]['marker']))
    caption_two_fixed_targets_part1 = r"""%
        to reach a target value $\fopt+\Df$ with $\Df=10^{k}$, where
        $k$ is given by the first value in the legend, for
        \algorithmA\ ("""
    caption_two_fixed_targets_part2 = r""") and \algorithmB\ ("""
    caption_two_fixed_targets_part3 = r""")%
        . """ + (r"""Light beige lines show the ECDF of FEvals for target value
        $\Df=10^{-8}$ of all algorithms benchmarked during
        BBOB-2009. """ if testbedsettings.current_testbed.name != testbedsettings.testbed_name_bi
        else "") + r"""Right sub-columns:
        ECDF of FEval ratios of \algorithmA\ divided by \algorithmB for target
        function values $10^k$ with $k$ given in the legend; all
        trial pairs for each function. Pairs where both trials failed are disregarded,
        pairs where one trial failed are visible in the limits being $>0$ or $<1$. The
        legend also indicates, after the colon, the number of functions that were
        solved in at least one trial (\algorithmA\ first)."""
    caption_two_rlbased_targets_part1 = r"""%
        to fall below $\fopt+\Df$ for
        \algorithmA\ ("""
    caption_two_rlbased_targets_part2 = r""") and \algorithmB\ ("""
    caption_two_rlbased_targets_part3 = r"""%
        ) where \Df\ is the target just not reached by the GECCO-BBOB-2009 best
        algorithm within a budget of $k\times\DIM$ evaluations, with $k$ being the
        value in the legend. 
        Right sub-columns:
        ECDF of FEval ratios of \algorithmA\ divided by \algorithmB\ for
        run-length-based targets; all trial pairs for each function. Pairs where
        both trials failed are disregarded, pairs where one trial failed are visible
        in the limits being $>0$ or $<1$. The legends indicate the target budget of
        $k\times\DIM$ evaluations and, after the colon, the number of functions that
        were solved in at least one trial (\algorithmA\ first)."""

    caption_two_fixed = (caption_two_part_one
                         + caption_two_fixed_targets_part1
                         + symbAlgorithmA
                         + caption_two_fixed_targets_part2
                         + symbAlgorithmB
                         + caption_two_fixed_targets_part3)

    caption_two_rlbased = (caption_two_part_one
                           + caption_two_rlbased_targets_part1
                           + symbAlgorithmA
                           + caption_two_rlbased_targets_part2
                           + symbAlgorithmB
                           + caption_two_rlbased_targets_part3)

    if testbedsettings.current_testbed.name == testbedsettings.testbed_name_bi:
        # NOTE: no runlength-based targets supported yet
        figure_caption = caption_two_fixed.replace('\\fopt', '\\hvref')
    elif testbedsettings.current_testbed.name == testbedsettings.testbed_name_single:
        if genericsettings.runlength_based_targets:
            figure_caption = caption_two_rlbased
        else:
            figure_caption = caption_two_fixed
    else:
        warnings.warn("Current settings do not support pprldistr caption.")

    return figure_caption

def beautifyECDF():
    """Generic formatting of ECDF figures."""
    plt.ylim(-0.0, 1.01) # was plt.ylim(-0.01, 1.01)
    plt.yticks(np.arange(0., 1.001, 0.2)) # , ('0.0', '', '0.5', '', '1.0'))
    plt.grid(True)
    xmin, xmax = plt.xlim()
    # plt.xlim(xmin=xmin*0.90)  # why this?
    c = plt.gca().get_children()
    for i in c: # TODO: we only want to extend ECDF lines...
        try:
            if i.get_drawstyle() == 'steps' and not i.get_linestyle() in ('', 'None'):
                xdata = i.get_xdata()
                ydata = i.get_ydata()
                if len(xdata) > 0:
                    # if xmin < min(xdata):
                    #    xdata = np.hstack((xmin, xdata))
                    #    ydata = np.hstack((ydata[0], ydata))
                    if xmax > max(xdata):
                        xdata = np.hstack((xdata, xmax))
                        ydata = np.hstack((ydata, ydata[-1]))
                    plt.setp(i, 'xdata', xdata, 'ydata', ydata)
            elif (i.get_drawstyle() == 'steps' and i.get_marker() != '' and
                  i.get_linestyle() in ('', 'None')):
                xdata = i.get_xdata()
                ydata = i.get_ydata()
                if len(xdata) > 0:
                    # if xmin < min(xdata):
                    #    minidx = np.ceil(np.log10(xmin) * nbperdecade)
                    #    maxidx = np.floor(np.log10(xdata[0]) * nbperdecade)
                    #    x = 10. ** (np.arange(minidx, maxidx + 1) / nbperdecade)
                    #    xdata = np.hstack((x, xdata))
                    #    ydata = np.hstack(([ydata[0]] * len(x), ydata))
                    if xmax > max(xdata):
                        minidx = np.ceil(np.log10(xdata[-1]) * nbperdecade)
                        maxidx = np.floor(np.log10(xmax) * nbperdecade)
                        x = 10. ** (np.arange(minidx, maxidx + 1) / nbperdecade)
                        xdata = np.hstack((xdata, x))
                        ydata = np.hstack((ydata, [ydata[-1]] * len(x)))
                    plt.setp(i, 'xdata', xdata, 'ydata', ydata)
        except (AttributeError, IndexError):
            pass

def beautifyRLD(xlimit_max=None):
    """Format and save the figure of the run length distribution.

    After calling this function, changing the boundaries of the figure
    will not update the ticks and tick labels.

    """
    a = plt.gca()
    a.set_xscale('log')
    a.set_xlabel('log10 of FEvals / DIM')
    a.set_ylabel('proportion of trials')
    logxticks()
    if xlimit_max:
        plt.xlim(xmax=xlimit_max ** 1.0) # was 1.05
    plt.xlim(xmin=runlen_xlimits_min)
    plt.text(plt.xlim()[0],
             plt.ylim()[0],
             testbedsettings.current_testbed.pprldistr_target_values.short_info,
             fontsize=14)
    beautifyECDF()

def beautifyFVD(isStoringXMax=False, ylabel=True):
    """Formats the figure of the run length distribution.

    This function is to be used with :py:func:`plotFVDistr`

    :param bool isStoringMaxF: if set to True, the first call
                               :py:func:`beautifyFVD` sets the global
                               :py:data:`fmax` and all subsequent call
                               will have the same maximum xlim
    :param bool ylabel: if True, y-axis will be labelled.

    """
    a = plt.gca()
    a.set_xscale('log')

    if isStoringXMax:
        global fmax
    else:
        fmax = None

    if not fmax:
        xmin, fmax = plt.xlim()
    plt.xlim(1.01e-8, fmax) # 1e-8 was 1.
    # axisHandle.invert_xaxis()
    a.set_xlabel('log10 of Df') # / Dftarget
    if ylabel:
        a.set_ylabel('proportion of trials')
    logxticks(limits=plt.xlim())
    beautifyECDF()
    if not ylabel:
        a.set_yticklabels(())

def plotECDF(x, n=None, **plotArgs):
    """Plot an empirical cumulative distribution function.

    :param seq x: data
    :param int n: number of samples, if not provided len(x) is used
    :param plotArgs: optional keyword arguments provided to plot.

    :returns: handles of the plot elements.

    """
    if n is None:
        n = len(x)

    nx = len(x)
    if n == 0 or nx == 0:
        res = plt.plot([], [], **plotArgs)
    else:
        x = sorted(x) # do not sort in place
        x = np.hstack((x, x[-1]))
        y = np.hstack((np.arange(0., nx) / n, float(nx) / n))
        res = plotUnifLogXMarkers(x, y, nbperdecade=nbperdecade,
                                  drawstyle='steps', **plotArgs)
    return res

def _plotRLDistr_old(dsList, target, **plotArgs):
    """Creates run length distributions from a sequence dataSetList.

    Labels of the line (for the legend) will be set automatically with
    the following format: %+d: %d/%d % (log10()


    :param DataSetList dsList: Input data sets
    :param dict or float target: target precision
    :param plotArgs: additional arguments passed to the plot command

    :returns: handles of the resulting plot.

    """
    x = []
    nn = 0
    fsolved = set()
    funcs = set()
    for i in dsList:
        funcs.add(i.funcId)
        try:
            target = target[i.funcId] # TODO: this can only work for a single function, generally looks like a bug
            if not genericsettings.test:
                print 'target:', target
                print 'function:', i.funcId
                raise Exception('please check this, it looks like a bug')
        except TypeError:
            target = target
        tmp = i.detEvals((target,))[0] / i.dim
        tmp = tmp[not np.isnan(tmp)] # keep only success
        if len(tmp) > 0:
            fsolved.add(i.funcId)
        x.extend(tmp)
        nn += i.nbRuns()
    kwargs = plotArgs.copy()
    label = ''
    try:
        label += '%+d:' % (np.log10(target))
    except NameError:
        pass
    label += '%d/%d' % (len(fsolved), len(funcs))
    kwargs['label'] = kwargs.setdefault('label', label)
    res = plotECDF(x, nn, **kwargs)
    return res

def erld_data(dsList, target, max_fun_evals=np.inf):
    """return ``[sorted_runlengths_divided_by_dimension, nb_of_all_runs,
    functions_ids_found, functions_ids_solved]``

    `max_fun_evals` is only used to compute `function_ids_solved`,
    that is elements in `sorted_runlengths...` can be larger.

    copy-paste from `plotRLDistr` and not used.
    """
    runlength_data = []
    nruns = 0
    fsolved = set()
    funcs = set()
    for ds in dsList: # ds is a DataSet
        funcs.add(ds.funcId)
        evals = ds.detEvals((target((ds.funcId, ds.dim)),))[0] / ds.dim
        evals = evals[not np.isnan(evals)] # keep only success
        if len(evals) > 0 and sum(evals <= max_fun_evals):
            fsolved.add(ds.funcId)
        runlength_data.extend(evals)
        nruns += ds.nbRuns()
    return sorted(runlength_data), nruns, funcs, fsolved


def plotRLDistr(dsList, target, label='', max_fun_evals=np.inf,
                **plotArgs):
    """Creates run length distributions from a sequence dataSetList.

    Labels of the line (for the legend) will be appended with the number
    of functions at least solved once.

    :param DataSetList dsList: Input data sets
    :param target: a method that delivers single target values like ``target((fun, dim))``
    :param str label: target value label to be displayed in the legend
    :param max_fun_evals: only used to determine success on a single function
    :param plotArgs: additional arguments passed to the plot command

    :returns: handles of the resulting plot.

    Example::

        plotRLDistr(dsl, lambda f: 1e-6)

    Details: ``target`` is a function taking a (function_number, dimension) pair
    as input and returning a ``float``. It can be defined as
    ``lambda fun_dim: targets(fun_dim)[j]`` returning the j-th element of
    ``targets(fun_dim)``, where ``targets`` is an instance of
    ``class pproc.TargetValues`` (see the ``pproc.TargetValues.__call__`` method).

    TODO: data generation and plotting should be in separate methods
    TODO: different number of runs/data biases the results, shouldn't
          the number of data made the same, in case?

    """
    x = []
    nn = 0
    fsolved = set()
    funcs = set()
    for ds in dsList: # ds is a DataSet
        funcs.add(ds.funcId)
        tmp = ds.detEvals((target((ds.funcId, ds.dim)),))[0] / ds.dim
        tmp = tmp[np.isnan(tmp) == False] # keep only success
        if len(tmp) > 0 and sum(tmp <= max_fun_evals):
            fsolved.add(ds.funcId)
        x.extend(tmp)
        nn += ds.nbRuns()
    kwargs = plotArgs.copy()
    label += ': %d/%d' % (len(fsolved), len(funcs))
    kwargs['label'] = kwargs.setdefault('label', label)
    res = plotECDF(x, nn, **kwargs)
    return res

def plotFVDistr(dsList, budget, min_f=None, **plotArgs):
    """Creates ECDF of final function values plot from a DataSetList.

    :param dsList: data sets
    :param min_f: used for the left limit of the plot
    :param float budget: maximum evaluations / dimension that "count"
    :param plotArgs: additional arguments passed to plot

    :returns: handle

    """
    if not min_f:
        min_f = testbedsettings.current_testbed.ppfvdistr_min_target

    x = []
    nn = 0
    for ds in dsList:
        for i, fvals in enumerate(ds.funvals):
            if fvals[0] > budget * ds.dim:
                assert i > 0, 'first entry ' + str(fvals[0]) + \
                        'was smaller than maximal budget ' + str(budget * ds.dim)
                fvals = ds.funvals[i - 1]
                break
        # vals = fvals[1:].copy() / target[i.funcId]
        vals = fvals[1:].copy()
        # replace negative values to prevent problem with log of vals
        vals[vals <= 0] = min(np.append(vals[vals > 0], [min_f])) # works also when vals[vals > 0] is empty
        if genericsettings.runlength_based_targets:
            NotImplementedError('related function vals with respective budget '
                                + '(e.g. ART(val)) see pplogloss.generateData()')
        x.extend(vals)
        nn += ds.nbRuns()

    if nn > 0:
        return plotECDF(x, nn, **plotArgs)
    else:
        return None

def comp(dsList0, dsList1, targets, isStoringXMax=False,
         outputdir='', info='default'):
    """Generate figures of ECDF that compare 2 algorithms.

    :param DataSetList dsList0: list of DataSet instances for ALG0
    :param DataSetList dsList1: list of DataSet instances for ALG1
    :param seq targets: target function values to be displayed
    :param bool isStoringXMax: if set to True, the first call
                               :py:func:`beautifyFVD` sets the globals
                               :py:data:`fmax` and :py:data:`maxEvals`
                               and all subsequent calls will use these
                               values as rightmost xlim in the generated
                               figures.
    :param string outputdir: output directory (must exist)
    :param string info: string suffix for output file names.

    """
    # plt.rc("axes", labelsize=20, titlesize=24)
    # plt.rc("xtick", labelsize=20)
    # plt.rc("ytick", labelsize=20)
    # plt.rc("font", size=20)
    # plt.rc("legend", fontsize=20)

    if not isinstance(targets, pproc.RunlengthBasedTargetValues):
        targets = pproc.TargetValues.cast(targets)

    dictdim0 = dsList0.dictByDim()
    dictdim1 = dsList1.dictByDim()
    for d in set(dictdim0.keys()) & set(dictdim1.keys()):
        maxEvalsFactor = max(max(i.mMaxEvals() / d for i in dictdim0[d]),
                             max(i.mMaxEvals() / d for i in dictdim1[d]))
        if isStoringXMax:
            global evalfmax
        else:
            evalfmax = None
        if not evalfmax:
            evalfmax = maxEvalsFactor ** 1.05
        if runlen_xlimits_max is not None:
            evalfmax = runlen_xlimits_max

        filename = os.path.join(outputdir, 'pprldistr_%02dD_%s' % (d, info))
        fig = plt.figure()
        for j in range(len(targets)):
            tmp = plotRLDistr(dictdim0[d], lambda fun_dim: targets(fun_dim)[j],
                              (targets.label(j)
                               if isinstance(targets,
                                             pproc.RunlengthBasedTargetValues)
                               else targets.loglabel(j)),
                              marker=genericsettings.line_styles[1]['marker'],
                              **rldStyles[j % len(rldStyles)])
            plt.setp(tmp[-1], label=None) # Remove automatic legend
            # Mods are added after to prevent them from appearing in the legend
            plt.setp(tmp, markersize=20.,
                     markeredgewidth=plt.getp(tmp[-1], 'linewidth'),
                     markeredgecolor=plt.getp(tmp[-1], 'color'),
                     markerfacecolor='none')

            tmp = plotRLDistr(dictdim1[d], lambda fun_dim: targets(fun_dim)[j],
                              (targets.label(j)
                               if isinstance(targets,
                                             pproc.RunlengthBasedTargetValues)
                               else targets.loglabel(j)),
                              marker=genericsettings.line_styles[0]['marker'],
                              **rldStyles[j % len(rldStyles)])
            # modify the automatic legend: remover marker and change text
            plt.setp(tmp[-1], marker='',
                     label=targets.label(j)
                     if isinstance(targets,
                                   pproc.RunlengthBasedTargetValues)
                     else targets.loglabel(j))
            # Mods are added after to prevent them from appearing in the legend
            plt.setp(tmp, markersize=15.,
                     markeredgewidth=plt.getp(tmp[-1], 'linewidth'),
                     markeredgecolor=plt.getp(tmp[-1], 'color'),
                     markerfacecolor='none')

        funcs = set(i.funcId for i in dictdim0[d]) | set(i.funcId for i in dictdim1[d])
        text = consecutiveNumbers(sorted(funcs), 'f')

        if not dsList0.isBiobjective():
            if not isinstance(targets, pproc.RunlengthBasedTargetValues):
                plot_previous_algorithms(d, funcs)
            else:
                plotRLB_previous_algorithms(d, funcs)

        # plt.axvline(max(i.mMaxEvals()/i.dim for i in dictdim0[d]), ls='--', color='k')
        # plt.axvline(max(i.mMaxEvals()/i.dim for i in dictdim1[d]), color='k')
        plt.axvline(max(i.mMaxEvals() / i.dim for i in dictdim0[d]),
                    marker='+', markersize=20., color='k',
                    markeredgewidth=plt.getp(tmp[-1], 'linewidth',))
        plt.axvline(max(i.mMaxEvals() / i.dim for i in dictdim1[d]),
                    marker='o', markersize=15., color='k', markerfacecolor='None',
                    markeredgewidth=plt.getp(tmp[-1], 'linewidth'))
        toolsdivers.legend(loc='best')
        plt.text(0.5, 0.98, text, horizontalalignment="center",
                 verticalalignment="top", transform=plt.gca().transAxes) # bbox=dict(ec='k', fill=False),
        beautifyRLD(evalfmax)
<<<<<<< HEAD
        saveFigure(filename)
=======
        save_figure(filename, dsList0[0].algId)
>>>>>>> e382ea92
        plt.close(fig)

def beautify():
    """Format the figure of the run length distribution.

    Used in conjunction with plot method (obsolete/outdated, see functions ``beautifyFVD`` and ``beautifyRLD``).

    """
    # raise NotImplementedError('this implementation is obsolete')
    plt.subplot(121)
    axisHandle = plt.gca()
    axisHandle.set_xscale('log')
    axisHandle.set_xlabel('log10 of FEvals / DIM')
    axisHandle.set_ylabel('proportion of trials')
    # Grid options
    logxticks()
    beautifyECDF()

    plt.subplot(122)
    axisHandle = plt.gca()
    axisHandle.set_xscale('log')
    xmin, fmax = plt.xlim()
    plt.xlim(1., fmax)
    axisHandle.set_xlabel('log10 of Df / Dftarget')
    beautifyECDF()
    logxticks()
    axisHandle.set_yticklabels(())
    plt.gcf().set_size_inches(16.35, 6.175)
#     try:
#         set_trace()
#         plt.setp(plt.gcf(), 'figwidth', 16.35)
#     except AttributeError: # version error?
#         set_trace()
#         plt.setp(plt.gcf(), 'figsize', (16.35, 6.))

def plot(dsList, targets=None, **plotArgs):
    """Plot ECDF of evaluations and final function values
    in a single figure for demonstration purposes."""
    # targets = targets()  # TODO: this needs to be rectified
    # targets = targets.target_values
    dsList = pproc.DataSetList(dsList)
    assert len(dsList.dictByDim()) == 1, ('Cannot display different '
                                          'dimensionalities together')
    res = []

    if not targets:
        targets = testbedsettings.current_testbed.ppfigdim_target_values

    plt.subplot(121)
    maxEvalsFactor = max(i.mMaxEvals() / i.dim for i in dsList)
    evalfmax = maxEvalsFactor
    for j in range(len(targets)):
        tmpplotArgs = dict(plotArgs, **rldStyles[j % len(rldStyles)])
        tmp = plotRLDistr(dsList, lambda fun_dim: targets(fun_dim)[j], **tmpplotArgs)
        res.extend(tmp)
    res.append(plt.axvline(x=maxEvalsFactor, color='k', **plotArgs))
    funcs = list(i.funcId for i in dsList)
    text = consecutiveNumbers(sorted(funcs), 'f')
    res.append(plt.text(0.5, 0.98, text, horizontalalignment="center",
                        verticalalignment="top", transform=plt.gca().transAxes))

    plt.subplot(122)
    for j in [range(len(targets))[-1]]:
        tmpplotArgs = dict(plotArgs, **rldStyles[j % len(rldStyles)])
        tmp = plotFVDistr(dsList, evalfmax, lambda fun_dim: targets(fun_dim)[j], **tmpplotArgs)
        if tmp:
            res.extend(tmp)

    tmp = np.floor(np.log10(evalfmax))
    # coloring right to left:
    maxEvalsF = np.power(10, np.arange(0, tmp))
    for j in range(len(maxEvalsF)):
        tmpplotArgs = dict(plotArgs, **rldUnsuccStyles[j % len(rldUnsuccStyles)])
        tmp = plotFVDistr(dsList, maxEvalsF[j], lambda fun_dim: targets(fun_dim)[-1], **tmpplotArgs)
        if tmp:
            res.extend(tmp)

    res.append(plt.text(0.98, 0.02, text, horizontalalignment="right",
                        transform=plt.gca().transAxes))
    return res

def plot_previous_algorithms(dim, funcs):
    """Display BBOB 2009 data, by default from
    ``pprldistr.previous_data_filename = 'pprldistr2009_1e-8.pickle.gz'``"""

    global previous_data_dict
    if previous_data_dict is None:
        previous_data_dict = load_previous_data() # this takes about 6 seconds
    if previous_data_dict is not None:
        for alg in previous_data_dict:
            x = []
            nn = 0
            try:
                tmp = previous_data_dict[alg]
                for f in funcs:
                    tmp[f][dim] # simply test that they exists
            except KeyError:
                continue

            for f in funcs:
                tmp2 = tmp[f][dim][0][1:]
                # [0], because the maximum #evals is also recorded
                # [1:] because the target function value is recorded
                x.append(tmp2[np.isnan(tmp2) == False])
                nn += len(tmp2)

            if x:
                x = np.hstack(x)
                plotECDF(x[np.isfinite(x)] / float(dim), nn,
                         color=refcolor, ls='-', zorder=-1)



def plotRLB_previous_algorithms(dim, funcs):
    """Display BBOB 2009 data, by default from
    ``pprldistr.previous_data_filename = 'pprldistr2009_1e-8.pickle.gz'``"""

    global previous_RLBdata_dict
    if previous_RLBdata_dict is None:
        previous_RLBdata_dict = load_previous_RLBdata()
    if previous_RLBdata_dict is not None:
        for alg in previous_RLBdata_dict:
            x = []
            nn = 0
            try:
                tmp = previous_RLBdata_dict[alg]
                for f in funcs:
                    tmp[f][dim] # simply test that they exists
            except KeyError:
                continue

            for f in funcs:
                tmp2 = np.array(tmp[f][dim][0][1:][0])
                # [0], because the maximum #evals is also recorded
                # [1:] because the target function value is recorded
                x.append(tmp2[np.isnan(tmp2) == False])
                nn += len(tmp2)

            if x:
                x = np.hstack(x)
                plotECDF(x[np.isfinite(x)] / float(dim), nn,
                         color=refcolor, ls='-', zorder=-1)



def main(dsList, isStoringXMax=False, outputdir='',
         info='default'):
    """Generate figures of empirical cumulative distribution functions.

    This method has a feature which allows to keep the same boundaries
    for the x-axis, if ``isStoringXMax==True``. This makes sense when
    dealing with different functions or subsets of functions for one
    given dimension.

    CAVE: this is bug-prone, as some data depend on the maximum
    evaluations and the appearence therefore depends on the
    calling order.

    :param DataSetList dsList: list of DataSet instances to process.
    :param bool isStoringXMax: if set to True, the first call
                               :py:func:`beautifyFVD` sets the
                               globals :py:data:`fmax` and
                               :py:data:`maxEvals` and all subsequent
                               calls will use these values as rightmost
                               xlim in the generated figures.
    :param string outputdir: output directory (must exist)
    :param string info: string suffix for output file names.

    """
    # plt.rc("axes", labelsize=20, titlesize=24)
    # plt.rc("xtick", labelsize=20)
    # plt.rc("ytick", labelsize=20)
    # plt.rc("font", size=20)
    # plt.rc("legend", fontsize=20)
    testbed = testbedsettings.current_testbed
    targets = testbed.pprldistr_target_values # convenience abbreviation

    for d, dictdim in dsList.dictByDim().iteritems():
        maxEvalsFactor = max(i.mMaxEvals() / d for i in dictdim)
        if isStoringXMax:
            global evalfmax
        else:
            evalfmax = None
        if not evalfmax:
            evalfmax = maxEvalsFactor
        if runlen_xlimits_max is not None:
            evalfmax = runlen_xlimits_max

        # first figure: Run Length Distribution
        filename = os.path.join(outputdir, 'pprldistr_%02dD_%s' % (d, info))
        fig = plt.figure()
        for j in range(len(targets)):
            plotRLDistr(dictdim,
                        lambda fun_dim: targets(fun_dim)[j],
                        (targets.label(j)
                         if isinstance(targets,
                                       pproc.RunlengthBasedTargetValues)
                         else targets.loglabel(j)),
                        evalfmax, # can be larger maxEvalsFactor with no effect
                        ** rldStyles[j % len(rldStyles)])

        funcs = list(i.funcId for i in dictdim)
        text = '{%s}, %d-D' % (consecutiveNumbers(sorted(funcs), 'f'), d)
        if not dsList.isBiobjective():
     #   try:

            if not isinstance(targets, pproc.RunlengthBasedTargetValues):
            # if targets.target_values[-1] == 1e-8:  # this is a hack
                plot_previous_algorithms(d, funcs)

            else:
                plotRLB_previous_algorithms(d, funcs)

    #    except:
     #       pass

        plt.axvline(x=maxEvalsFactor, color='k') # vertical line at maxevals
        toolsdivers.legend(loc='best')
        plt.text(0.5, 0.98, text, horizontalalignment="center",
                 verticalalignment="top",
                 transform=plt.gca().transAxes
                 # bbox=dict(ec='k', fill=False)
                )
        try: # was never tested, so let's make it safe
            if len(funcs) == 1:
                plt.title(testbed.info(funcs[0])[:27])
        except:
            warnings.warn('could not print title')


        beautifyRLD(evalfmax)
<<<<<<< HEAD
        saveFigure(filename)
=======
        save_figure(filename, dsList[0].algId)
>>>>>>> e382ea92
        plt.close(fig)

        # second figure: Function Value Distribution
        filename = os.path.join(outputdir, 'ppfvdistr_%02dD_%s' % (d, info))
        fig = plt.figure()
        plotFVDistr(dictdim, np.inf, testbed.ppfvdistr_min_target, **rldStyles[-1])
        # coloring right to left
        for j, max_eval_factor in enumerate(genericsettings.single_runlength_factors):
            if max_eval_factor > maxEvalsFactor:
                break
            plotFVDistr(dictdim, max_eval_factor, testbed.ppfvdistr_min_target,
                        **rldUnsuccStyles[j % len(rldUnsuccStyles)])

        plt.text(0.98, 0.02, text, horizontalalignment="right",
                 transform=plt.gca().transAxes) # bbox=dict(ec='k', fill=False),
        beautifyFVD(isStoringXMax=isStoringXMax, ylabel=False)
<<<<<<< HEAD
        saveFigure(filename)
=======
        save_figure(filename, dsList[0].algId)
>>>>>>> e382ea92
        plt.close(fig)
        # plt.rcdefaults()
<|MERGE_RESOLUTION|>--- conflicted
+++ resolved
@@ -612,11 +612,7 @@
         plt.text(0.5, 0.98, text, horizontalalignment="center",
                  verticalalignment="top", transform=plt.gca().transAxes) # bbox=dict(ec='k', fill=False),
         beautifyRLD(evalfmax)
-<<<<<<< HEAD
-        saveFigure(filename)
-=======
         save_figure(filename, dsList0[0].algId)
->>>>>>> e382ea92
         plt.close(fig)
 
 def beautify():
@@ -848,11 +844,7 @@
 
 
         beautifyRLD(evalfmax)
-<<<<<<< HEAD
-        saveFigure(filename)
-=======
         save_figure(filename, dsList[0].algId)
->>>>>>> e382ea92
         plt.close(fig)
 
         # second figure: Function Value Distribution
@@ -869,10 +861,6 @@
         plt.text(0.98, 0.02, text, horizontalalignment="right",
                  transform=plt.gca().transAxes) # bbox=dict(ec='k', fill=False),
         beautifyFVD(isStoringXMax=isStoringXMax, ylabel=False)
-<<<<<<< HEAD
-        saveFigure(filename)
-=======
         save_figure(filename, dsList[0].algId)
->>>>>>> e382ea92
         plt.close(fig)
         # plt.rcdefaults()
