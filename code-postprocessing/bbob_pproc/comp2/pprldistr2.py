--- conflicted
+++ resolved
@@ -379,11 +379,7 @@
     plt.text(0.98, 0.02, text, horizontalalignment="right",
              transform=plt.gca().transAxes)
 
-<<<<<<< HEAD
-    saveFigure(figureName)
-=======
     save_figure(figureName, dsList0[0].algId)
->>>>>>> e382ea92
     plt.close()
 
     #plt.rcdefaults()
