--- conflicted
+++ resolved
@@ -74,8 +74,6 @@
 
 """
 
-<<<<<<< HEAD
-=======
 """OLD STUFF:
 aRT loss ratio: average running time, aRT (measured in number
       of function evaluations), divided by the best aRT seen in BBOB-best2009 for
@@ -124,7 +122,6 @@
 """
 
 
->>>>>>> fc97da23
 def table_caption():
     caption = r"""%
         \aRT\ loss ratio versus the budget in number of $f$-evaluations
