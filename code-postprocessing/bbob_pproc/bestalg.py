--- conflicted
+++ resolved
@@ -385,12 +385,7 @@
     
     
     
-<<<<<<< HEAD
-    #print("  ", end="")
-    #print_done()
-=======
     print_done()
->>>>>>> ef5b6148
 
     return bestAlgorithmEntries
 
