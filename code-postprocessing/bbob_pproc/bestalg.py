#! /usr/bin/env python
# -*- coding: utf-8 -*-

""" Best algorithm dataset module

    This module implements :py:class:`BestAlgSet` class which is used as
    data structure for the data set of the virtual best algorithm.
    Therefore this module will be imported by other modules which need
    to access best algorithm data set.

    The best algorithm data set can be accessed by the
    :py:data:`bestAlgorithmEntries` variable. This variable needs to be
    initialized by executing functions :py:func:`load_best_algorithm()`

    This module can also be used generate the best algorithm data set
    with its generate method.

"""

from __future__ import absolute_import
from __future__ import print_function

import os
import sys
import pickle
import gzip
import warnings
import numpy as np

from . import readalign, pproc
from .toolsdivers import print_done
from .ppfig import Usage
from . import toolsstats, testbedsettings, cococommands

bestAlgorithmEntries = {}

algs2009 = ("ALPS", "AMALGAM", "BAYEDA", "BFGS", "Cauchy-EDA", "BIPOP-CMA-ES",
            "CMA-ESPLUSSEL", "DASA", "DE-PSO", "DIRECT", "EDA-PSO",
            "FULLNEWUOA", "G3PCX", "GA", "GLOBAL", "iAMALGAM",
            "IPOP-SEP-CMA-ES", "LSfminbnd", "LSstep", "MA-LS-CHAIN", "MCS",
            "NELDER", "NELDERDOERR", "NEWUOA", "ONEFIFTH", "POEMS", "PSO",
            "PSO_Bounds", "RANDOMSEARCH", "Rosenbrock", "SNOBFIT", "VNS")

# Warning: NEWUOA is there twice: NEWUOA noiseless is a 2009 entry, NEWUOA
# noisy is a 2010 entry
algs2010 = ("1komma2", "1komma2mir", "1komma2mirser", "1komma2ser", "1komma4",
            "1komma4mir", "1komma4mirser", "1komma4ser", "1plus1",
            "1plus2mirser", "ABC", "AVGNEWUOA", "CMAEGS", "DE-F-AUC",
            "DEuniform", "IPOP-ACTCMA-ES", "BIPOP-CMA-ES", "MOS", "NBC-CMA",
            "NEWUOA", "PM-AdapSS-DE", "RCGA", "SPSA", "oPOEMS", "pPOEMS")

algs2012 = ("ACOR", "BIPOPaCMA", "BIPOPsaACM", "aCMA", "CMAES", "aCMAa",
            "aCMAm", "aCMAma", "aCMAmah", "aCMAmh", "DBRCGA", "DE", "DEAE",
            "DEb", "DEctpb", "IPOPsaACM", "JADE", "JADEb", "JADEctpb",
            "NBIPOPaCMA", "NIPOPaCMA", "DE-AUTO", "DE-BFGS", "DE-ROLL",
            "DE-SIMPLEX", "MVDE", "PSO-BFGS", "xNES", "xNESas", "SNES")


# TODO: this should be reimplemented:
#  o a best algorithm should derive from the DataSet class
#  o a best algorithm and an algorithm portfolio are almost the same,
#    they should derive from a CombinedAlgorithmDataSet?

# CLASS DEFINITIONS


class BestAlgSet:
    """Unit element of best algorithm data set.

    Here unit element means for one function and one dimension.
    This class is derived from :py:class:`DataSet` but it does not
    inherit from it.

    Class attributes:
        - funcId -- function Id (integer)
        - dim -- dimension (integer)
        - comment -- comment for the setting (string)
        - algId -- algorithm name (string)
        - evals -- collected data aligned by function values (array)
        - maxevals -- maximum number of function evaluations (array)

    evals and funvals are arrays of data collected from N data sets.
    Both have the same format: zero-th column is the value on which the
    data of a row is aligned, the N subsequent columns are either the
    numbers of function evaluations for evals or function values for
    funvals.

    Known bug: algorithms where the aRT is NaN or Inf are not taken into
    account!?

    """

    def __init__(self, dict_alg):
        """Instantiate one best algorithm data set.

        :keyword dict_alg: dictionary of datasets, keys are algorithm
                          names, values are 1-element
                          :py:class:`DataSetList`.

        """

        # values of dict dictAlg are DataSetList which should have only one
        # element which will be assigned as values in the following lines.
        d = set()
        f = set()
        for i in dict_alg.values():
            d |= set(j.dim for j in i)
            f |= set(j.funcId for j in i)

        if len(f) > 1 or len(d) > 1:
            Usage('Expect the data of algorithms for only one function and '
                  'one dimension.')

        f = f.pop()
        d = d.pop()

        dictMaxEvals = {}
        dictFinalFunVals = {}
        tmpdictAlg = {}
        for alg, i in dict_alg.iteritems():
            if len(i) == 0:
                warnings.warn('Algorithm %s was not tested on f%d %d-D.'
                              % (alg, f, d))
                continue
            elif len(i) > 1:
                warnings.warn('Algorithm %s has a problem on f%d %d-D.'
                              % (alg, f, d))
                continue

            tmpdictAlg[alg] = i[0]  # Assign ONLY the first element as value
            dictMaxEvals[alg] = i[0].maxevals
            dictFinalFunVals[alg] = i[0].finalfunvals

        dict_alg = tmpdictAlg

        sortedAlgs = dict_alg.keys()
        # algorithms will be sorted along sortedAlgs which is now a fixed list

        # Align aRT
        erts = list(np.transpose(np.vstack([dict_alg[i].target, dict_alg[i].ert]))
                    for i in sortedAlgs)
        res = readalign.alignArrayData(readalign.HArrayMultiReader(erts, False))

        resalgs = []
        reserts = []
        # For each function value
        for i in res:
            # Find best algorithm
            curerts = i[1:]
            assert len((np.isnan(curerts) == False)) > 0
            currentbestert = np.inf
            currentbestalg = ''
            for j, tmpert in enumerate(curerts):
                if np.isnan(tmpert):
                    continue  # TODO: don't disregard these entries
                if tmpert == currentbestert:
                    # TODO: what do we do in case of ties?
                    # look at function values corresponding to the aRT?
                    # Look at the function evaluations? the success ratio?
                    pass
                elif tmpert < currentbestert:
                    currentbestert = tmpert
                    currentbestalg = sortedAlgs[j]
            reserts.append(currentbestert)
            resalgs.append(currentbestalg)

        dictiter = {}
        dictcurLine = {}
        resDataSet = []

        # write down the #fevals to reach the function value.
        for funval, alg in zip(res[:, 0], resalgs):
            it = dictiter.setdefault(alg, iter(dict_alg[alg].evals))
            curLine = dictcurLine.setdefault(alg, np.array([np.inf, 0]))
            while curLine[0] > funval:
                try:
                    curLine = it.next()
                except StopIteration:
                    break
            dictcurLine[alg] = curLine.copy()
            tmp = curLine.copy()
            tmp[0] = funval
            resDataSet.append(tmp)

        setalgs = set(resalgs)
        dictFunValsNoFail = {}
        for alg in setalgs:
            for curline in dict_alg[alg].funvals:
                if (curline[1:] == dict_alg[alg].finalfunvals).any():
                    # only works because the funvals are monotonous
                    break
            dictFunValsNoFail[alg] = curline.copy()

        self.evals = resDataSet
        # evals is not a np array but a list of arrays because they may not
        # all be of the same size.
        self.maxevals = dict((i, dictMaxEvals[i]) for i in setalgs)
        self.finalfunvals = dict((i, dictFinalFunVals[i]) for i in setalgs)
        self.funvalsnofail = dictFunValsNoFail
        self.dim = d
        self.funcId = f
        self.algs = resalgs
        self.algId = 'Virtual Best Algorithm'
        self.comment = 'Combination of ' + ', '.join(sortedAlgs)
        self.ert = np.array(reserts)
        self.target = res[:, 0]

        bestfinalfunvals = np.array([np.inf])
        for alg in sortedAlgs:
            if np.median(dict_alg[alg].finalfunvals) < np.median(bestfinalfunvals):
                bestfinalfunvals = dict_alg[alg].finalfunvals
                algbestfinalfunvals = alg
        self.bestfinalfunvals = bestfinalfunvals
        self.algbestfinalfunvals = algbestfinalfunvals

    def __eq__(self, other):
        return (self.__class__ is other.__class__ and
                self.funcId == other.funcId and
                self.dim == other.dim and
                # self.precision == other.precision and
                self.algId == other.algId and
                self.comment == other.comment)

    def __ne__(self, other):
        return not self.__eq__(other)

    def __repr__(self):
        return ('{alg: %s, F%d, dim: %d}'
                % (self.algId, self.funcId, self.dim))

    def pickle(self, outputdir=None, verbose=True):
        """Save instance to a pickle file.

        Saves the instance to a pickle file. If not specified
        by argument outputdir, the location of the pickle is given by
        the location of the first index file associated.

        """

        # the associated pickle file does not exist
        if not getattr(self, 'pickleFile', False):
            if outputdir is None:
                outputdir = os.path.split(self.indexFiles[0])[0] + '-pickle'
                if not os.path.isdir(outputdir):
                    try:
                        os.mkdir(outputdir)
                    except OSError:
                        print('Could not create output directory % for pickle files'
                              % outputdir)
                        raise

            self.pickleFile = os.path.join(outputdir,
                                           'bestalg_f%03d_%02d.pickle'
                                           % (self.funcId, self.dim))

        if getattr(self, 'modsFromPickleVersion', True):
            try:
                f = open(self.pickleFile, 'w')  # TODO: what if file already exist?
                pickle.dump(self, f)
                f.close()
                if verbose:
                    print('Saved pickle in %s.' % self.pickleFile)
            except IOError, (errno, strerror):
                print("I/O error(%s): %s" % (errno, strerror))
            except pickle.PicklingError:
                print("Could not pickle %s" % self)
                # else: #What?
                # if verbose:
                # print('Skipped update of pickle file %s: no new data.'
                # % self.pickleFile)

    def createDictInstance(self):
        """Returns a dictionary of the instances

        The key is the instance id, the value is a list of index.

        """

        dictinstance = {}
        for i in range(len(self.instancenumbers)):
            dictinstance.setdefault(self.instancenumbers[i], []).append(i)

        return dictinstance

    def detERT(self, targets):
        """Determine the average running time to reach target values.

        :keyword list targets: target function values of interest

        :returns: list of average running times corresponding to the
                  targets.

        """
        res = []
        for f in targets:
            idx = (self.target <= f)
            try:
                res.append(self.ert[idx][0])
            except IndexError:
                res.append(np.inf)
        return res

    # TODO: return the algorithm here as well.

    def detEvals(self, targets):
        """Determine the number of evaluations to reach target values.

        :keyword seq targets: target precisions
        :returns: list of arrays each corresponding to one value in
                  targets and the list of the corresponding algorithms

        """
        res = []
        res2 = []
        for f in targets:
            tmp = np.array([np.nan] * len(self.bestfinalfunvals))
            tmp2 = None
            for i, line in enumerate(self.evals):
                if line[0] <= f:
                    tmp = line[1:]
                    tmp2 = self.algs[i]
                    break
            res.append(tmp)
            res2.append(tmp2)
        return res, res2


# FUNCTION DEFINITIONS
def load_best_algorithm(force=False):
    """Assigns :py:data:`bestAlgorithmEntries`.

    This function is needed to set the global variable
    :py:data:`bestAlgorithmEntries`. It reads in the data, specified by
    testbedsettings.current_testbed.best_algorithm_filename which can
    either be a pickled file, generated by customgenerate or any
    standard data set (i.e. a zipped or unzipped folder with .info, .dat, 
    and .tdat files).

    :py:data:`bestAlgorithmEntries` is a dictionary accessed by providing
    a tuple :py:data:`(dimension, function)`. This returns an instance
    of :py:class:`BestAlgSet`.
    The data is that of specific algorithms (depending on the Testbed used).

    """
    global bestAlgorithmEntries
    # global statement necessary to change the variable bestalg.bestAlgorithmEntries

    if not force and bestAlgorithmEntries:
        return bestAlgorithmEntries

    best_algo_filename = testbedsettings.current_testbed.best_algorithm_filename

    # If the file or folder name is not specified then we skip the load.
    if not best_algo_filename:
        bestAlgorithmEntries = None
        print("loading best algorithm data in %s failed" % best_algo_filename)
        return bestAlgorithmEntries

<<<<<<< HEAD
    print("  Loading best algorithm data from %s ..." % bestAlgorithmFilename)
=======
    print("Loading best algorithm data from %s ..." % best_algo_filename)
>>>>>>> fa183bae
    sys.stdout.flush()

    best_alg_file_path = os.path.split(__file__)[0]
    pickleFilename = os.path.join(best_alg_file_path, best_algo_filename)
    if pickleFilename.endswith('.gz'):
        # TODO: for backwards compatibility: check whether algorithm is 
        # actually in pickle format (and not just based on the file ending)

        fid = gzip.open(pickleFilename, 'r')
        try:
            bestAlgorithmEntries = pickle.load(fid)
        except:
            warnings.warn("no best algorithm loaded")
            # raise  # outcomment to diagnose
            bestAlgorithmEntries = None
        fid.close()
    else:
<<<<<<< HEAD
        fid = open(pickleFilename, 'r')
    try:
        bestAlgorithmEntries = pickle.load(fid)
    except:
        warnings.warn("no best algorithm loaded")
        # raise  # outcomment to diagnose
        bestAlgorithmEntries = None

    fid.close()
    #print("  ", end="")
    #print_done()
=======
        # processInputArgs need an empty second argument to work:
        algList = (os.path.join(best_alg_file_path, best_algo_filename), '')
        
        dsList, sortedAlgs, dictAlg = pproc.processInputArgs(algList, verbose=False)
        #loadedRefAlg = cococommands.load(os.path.join(best_alg_file_path,
        #                                               best_algo_filename))
        
        bestAlgorithmEntries = generate(dictAlg)
    
    
    
    print_done()
>>>>>>> fa183bae

    return bestAlgorithmEntries



def usage():
    print(__doc__)  # same as: sys.modules[__name__].__doc__, was: main.__doc__


def generate(dict_alg):
    """Generates dictionary of best algorithm data set.
    """

    # dsList, sortedAlgs, dictAlg = processInputArgs(args, verbose=verbose)
    res = {}
    for f, i in pproc.dictAlgByFun(dict_alg).iteritems():
        for d, j in pproc.dictAlgByDim(i).iteritems():
            tmp = BestAlgSet(j)
            res[(d, f)] = tmp
    return res


def customgenerate(args=algs2009):
    """Generates best algorithm data set.

    It will create a folder bestAlg in the current working directory
    with a pickle file corresponding to the bestalg dataSet of the
    algorithms listed in variable args.

    This method is called from the python command line from a directory
    containing all necessary data folders::

    >>> from bbob_pproc import bestalg
    >>> import os
    >>> path = os.path.abspath(os.path.dirname(os.path.dirname('__file__')))
    >>> os.chdir(os.path.join(path, 'data'))
    >>> infoFile = 'ALPS/bbobexp_f2.info'
    >>> if not os.path.exists(infoFile):
    ...     import urllib
    ...     import tarfile
    ...     dataurl = 'http://coco.gforge.inria.fr/data-archive/2009/ALPS_hornby_noiseless.tgz'
    ...     filename, headers = urllib.urlretrieve(dataurl)
    ...     archivefile = tarfile.open(filename)
    ...     archivefile.extractall()
    >>> os.chdir(os.path.join(path, 'data'))
    >>> bestalg.customgenerate(('ALPS', '')) # doctest: +ELLIPSIS
    Searching in...
    >>> os.chdir(path)

    """

    outputdir = 'bestCustomAlg'

    verbose = True
    dsList, sortedAlgs, dictAlg = pproc.processInputArgs(args, verbose=verbose)

    if not os.path.exists(outputdir):
        os.mkdir(outputdir)
        if verbose:
            print('Folder %s was created.' % outputdir)

    res = generate(dictAlg)
    picklefilename = os.path.join(outputdir, 'bestalg.pickle')
    fid = open(picklefilename, 'w')
    pickle.dump(res, fid)
    fid.close()

    print('done with writing pickle...')


def getAllContributingAlgorithmsToBest(algnamelist, target_lb=1e-8,
                                       target_ub=1e2):
    """Computes first the artificial best algorithm from given algorithm list
       algnamelist, constructed by extracting for each target/function pair
       the algorithm with best aRT among the given ones. Returns then the list
       of algorithms that are contributing to the definition of the best
       algorithm, separated by dimension, and sorted by importance (i.e. with
       respect to the number of target/function pairs where each algorithm is
       best). Only target/function pairs are taken into account where the target
       is in between target_lb and target_ub.
       This method should be called from the python command line from a directory
       containing all necessary data folders::

        >>> from bbob_pproc import bestalg
        >>> import os
        >>> path = os.path.abspath(os.path.dirname(os.path.dirname('__file__')))
        >>> os.chdir(path)
        >>> os.chdir(os.path.join(path, "data"))
        >>> bestalg.getAllContributingAlgorithmsToBest(('IPOP-CMA-ES', 'RANDOMSEARCH')) # doctest:+ELLIPSIS
        Generating best algorithm data...
        >>> os.chdir(path)

    """

    print("Generating best algorithm data from given algorithm list...")
    customgenerate(algnamelist)

    bestalgfilepath = 'bestCustomAlg'
    picklefilename = os.path.join(bestalgfilepath, 'bestalg.pickle')
    fid = open(picklefilename, 'r')
    bestalgentries = pickle.load(fid)
    fid.close()
    print('loading of best algorithm data done.')

    countsperalgorithm = {}
    for (d, f) in bestalgentries:
        print('dimension: %d, function: %d' % (d, f))
        print(f)
        setofalgs = set(bestalgentries[d, f].algs)
        # pre-processing data to only look at targets >= target_lb:
        correctedbestalgentries = []
        for i in range(0, len(bestalgentries[d, f].target)):
            if ((bestalgentries[d, f].target[i] >= target_lb) and
                    (bestalgentries[d, f].target[i] <= target_ub)):
                correctedbestalgentries.append(bestalgentries[d, f].algs[i])
        print(len(correctedbestalgentries))
        # now count how often algorithm a is best for the extracted targets
        for a in setofalgs:
            # use setdefault to initialize with zero if a entry not existant:
            countsperalgorithm.setdefault((d, a), 0)
            countsperalgorithm[(d, a)] += correctedbestalgentries.count(a)

    selectedalgsperdimension = {}
    for (d, a) in sorted(countsperalgorithm):
        if not selectedalgsperdimension.has_key(d):
            selectedalgsperdimension[d] = []
        selectedalgsperdimension[d].append((countsperalgorithm[(d, a)], a))

    for d in sorted(selectedalgsperdimension):
        print('%dD:' % d)
        for (count, alg) in sorted(selectedalgsperdimension[d], reverse=True):
            print(count, alg)
        print('\n')

    print(" done.")


def extractBestAlgorithms(args=algs2009, f_factor=2,
                          target_lb=1e-8, target_ub=1e22):
    """Returns (and prints) per dimension a list of algorithms within
    algorithm list args that contains an algorithm if for any
        dimension/target/function pair this algorithm:
        - is the best algorithm wrt aRT
        - its own aRT lies within a factor f_factor of the best aRT
        - there is no algorithm within a factor of f_factor of the best aRT
          and the current algorithm is the second best.

    """

    # TODO: use pproc.TargetValues class as input target values
    # default target values:
    targets = pproc.TargetValues(
        10 ** np.arange(np.log10(max((1e-8, target_lb))),
                        np.log10(target_ub) + 1e-9, 0.2))
    # there should be a simpler way to express this to become the
    # interface of this function

    print('Loading algorithm data from given algorithm list...\n')

    verbose = True
    dsList, sortedAlgs, dictAlg = pproc.processInputArgs(args, verbose=verbose)

    print('This may take a while (depending on the number of algorithms)')

    selectedAlgsPerProblem = {}
    for f, i in pproc.dictAlgByFun(dictAlg).iteritems():
        for d, j in pproc.dictAlgByDim(i).iteritems():
            selectedAlgsPerProblemDF = []
            best = BestAlgSet(j)

            for i in range(0, len(best.target)):
                t = best.target[i]
                # if ((t <= target_ub) and (t >= target_lb)):
                if toolsstats.in_approximately(t,
                                               targets((f, d), discretize=True)):
                    # add best for this target:
                    selectedAlgsPerProblemDF.append(best.algs[i])

                    # add second best or all algorithms that have an aRT
                    # within a factor of f_factor of the best:
                    secondbest_ERT = np.infty
                    secondbest_str = ''
                    secondbest_included = False
                    for astring in j:
                        currdictalg = dictAlg[astring].dictByDim()
                        if currdictalg.has_key(d):
                            curralgdata = currdictalg[d][f - 1]
                            currERT = curralgdata.detERT([t])[0]
                            if (astring != best.algs[i]):
                                if (currERT < secondbest_ERT):
                                    secondbest_ERT = currERT
                                    secondbest_str = astring
                                if (currERT <= best.detERT([t])[0] * f_factor):
                                    selectedAlgsPerProblemDF.append(astring)
                                    secondbest_included = True
                    if not (secondbest_included) and (secondbest_str != ''):
                        selectedAlgsPerProblemDF.append(secondbest_str)

            if len(selectedAlgsPerProblemDF) > 0:
                selectedAlgsPerProblem[(d, f)] = selectedAlgsPerProblemDF

        print('pre-processing of function %d done.' % f)

    print('loading of best algorithm(s) data done.')

    countsperalgorithm = {}
    for (d, f) in selectedAlgsPerProblem:
        print('dimension: %d, function: %d' % (d, f))
        setofalgs = set(selectedAlgsPerProblem[d, f])

        # now count how often algorithm a is best for the extracted targets
        for a in setofalgs:
            # use setdefault to initialize with zero if a entry not existant:
            countsperalgorithm.setdefault((d, a), 0)
            countsperalgorithm[(d, a)] += selectedAlgsPerProblem[d, f].count(a)

    selectedalgsperdimension = {}
    for (d, a) in sorted(countsperalgorithm):
        if not selectedalgsperdimension.has_key(d):
            selectedalgsperdimension[d] = []
        selectedalgsperdimension[d].append((countsperalgorithm[(d, a)], a))

    for d in sorted(selectedalgsperdimension):
        print('%dD:' % d)
        for (count, alg) in sorted(selectedalgsperdimension[d], reverse=True):
            print(count, alg)
        print('\n')

    print(" done.")

    return selectedalgsperdimension<|MERGE_RESOLUTION|>--- conflicted
+++ resolved
@@ -356,11 +356,7 @@
         print("loading best algorithm data in %s failed" % best_algo_filename)
         return bestAlgorithmEntries
 
-<<<<<<< HEAD
-    print("  Loading best algorithm data from %s ..." % bestAlgorithmFilename)
-=======
     print("Loading best algorithm data from %s ..." % best_algo_filename)
->>>>>>> fa183bae
     sys.stdout.flush()
 
     best_alg_file_path = os.path.split(__file__)[0]
@@ -378,19 +374,6 @@
             bestAlgorithmEntries = None
         fid.close()
     else:
-<<<<<<< HEAD
-        fid = open(pickleFilename, 'r')
-    try:
-        bestAlgorithmEntries = pickle.load(fid)
-    except:
-        warnings.warn("no best algorithm loaded")
-        # raise  # outcomment to diagnose
-        bestAlgorithmEntries = None
-
-    fid.close()
-    #print("  ", end="")
-    #print_done()
-=======
         # processInputArgs need an empty second argument to work:
         algList = (os.path.join(best_alg_file_path, best_algo_filename), '')
         
@@ -402,8 +385,8 @@
     
     
     
-    print_done()
->>>>>>> fa183bae
+    #print("  ", end="")
+    #print_done()
 
     return bestAlgorithmEntries
 
