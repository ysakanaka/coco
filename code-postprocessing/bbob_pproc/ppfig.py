#!/usr/bin/env python
# -*- coding: utf-8 -*-

"""Generic routines for figure generation."""
from __future__ import absolute_import
import os
from collections import OrderedDict
from operator import itemgetter
from itertools import groupby
import warnings
import numpy as np
from matplotlib import pyplot as plt
import shutil
# from pdb import set_trace
import pkg_resources

# absolute_import => . refers to where ppfig resides in the package:
from . import genericsettings, testbedsettings, toolsstats, htmldesc

bbox_inches_choices = {  # do we also need pad_inches = 0?
    'svg': 'tight',
    #'png': 'tight', # uncomment for bbob-biobj figures
    #'pdf': 'tight', # uncomment for bbob-biobj figures
}


# CLASS DEFINITIONS
class Usage(Exception):
    def __init__(self, msg):
        self.msg = msg


# FUNCTION DEFINITIONS
def enum(*sequential, **named):
    enums = dict(zip(sequential, range(len(sequential))), **named)
    return type('Enum', (), enums)


HtmlPage = enum('NON_SPECIFIED', 'ONE', 'TWO', 'MANY', 'PPRLDMANY_BY_GROUP', 'PPRLDMANY_BY_GROUP_MANY',
                'PPTABLE', 'PPTABLE2', 'PPTABLES', 'PPRLDISTR', 'PPRLDISTR2', 'PPLOGLOSS', 'PPSCATTER', 'PPFIGS')


<<<<<<< HEAD
def saveFigure(filename, figFormat=()):
=======
def save_figure(filename, algorithm=None, fig_format=()):
>>>>>>> e382ea92
    """Save figure into an image file.

    `figFormat` can be a string or a list of strings, like
    ``('pdf', 'svg')``

    """
    coco_version = pkg_resources.require('bbob_pproc')[0].version
    reference_values = testbedsettings.get_reference_values(algorithm)
    label = coco_version if reference_values is None else "%s, %s" % (coco_version, reference_values)
    plt.text(0.5, 0.01, label,
             horizontalalignment="center",
             verticalalignment="bottom",
             fontsize=10,
             color='0.5',
             transform=plt.gca().transAxes)

    if not fig_format:
        fig_format = genericsettings.getFigFormats()

    if isinstance(fig_format, basestring):
        fig_format = (fig_format,)
    for format in fig_format:
        try:
            plt.savefig(filename + '.' + format,
                        dpi=60 if genericsettings.in_a_hurry else 300,
                        format=format,
                        bbox_inches=bbox_inches_choices.get(format, None)
                        )
            if genericsettings.verbose:
                print('Wrote figure in %s.' % (filename + '.' + format))
        except IOError:
            warnings.warn('%s is not writeable.' % (filename + '.' + format))

pprldmany_per_func_header = 'Runtime distributions (ECDFs) per function'
pprldmany_per_func_dim_header = 'Runtime distributions (ECDFs) per function and dimension'
pprldmany_per_group_dim_header = 'Runtime distributions (ECDFs) per group and dimension'

html_header = """<HTML>
<HEAD>
   <META NAME="description" CONTENT="COCO/BBOB figures by function">
   <META NAME="keywords" CONTENT="COCO, BBOB">
   <META HTTP-EQUIV="Content-Type" CONTENT="text/html; charset=iso-8859-1">
   <TITLE> %s </TITLE>
   <SCRIPT SRC="sorttable.js"></SCRIPT>
</HEAD>
<BODY>
<H1> %s
</H1>
%s
"""


def addImage(imageName, addLink):
    if addLink:
        return '<a href="file:%s"><IMG SRC="%s"></a>' % (2 * (imageName,))
    else:
        return '<IMG SRC="%s">' % imageName


def add_link(currentDir, folder, fileName, label, indent='', ignoreFileExists=False):
    if folder:
        path = os.path.join(os.path.realpath(currentDir), folder, fileName)
        href = '%s/%s' % (folder, fileName)
    else:
        path = os.path.join(os.path.realpath(currentDir), fileName)
        href = fileName

    if ignoreFileExists or os.path.isfile(path):
        return '<H3>%s<a href="%s">%s</a></H3>\n' % (indent, href, label)

    return ''


def save_index_html_file(filename):
    with open(filename + '.html', 'w') as f:
        text = ''
        index_file = genericsettings.index_html_file_name
        if index_file not in filename:
            text = 'This page is deprecated. The new main page is ' \
                   '<a href="%s.html"">%s.html</a>. The links will be ' \
                   'correctly updated once the post-processing for the ' \
                   'algorithms is rerun.' % (index_file, index_file)

        f.write(html_header % ('Post processing results', 'Post processing results', text))

        f.write('<H2>Single algorithm data</H2>\n')

        currentDir = os.path.dirname(os.path.realpath(filename))
        indent = '&nbsp;&nbsp;'
        singleAlgFile = 'templateBBOBarticle.html'
        for root, _dirs, files in os.walk(currentDir):
            for elem in _dirs:
                f.write(add_link(currentDir, elem, singleAlgFile, elem, indent))

        comparisonLinks = ''
        comparisonLinks += add_link(currentDir, None, 'templateBBOBcmp.html',
                                    'Two algorithm comparison', indent)
        comparisonLinks += add_link(currentDir, None, 'templateBBOBmany.html',
                                    'Many algorithm comparison', indent)
        if comparisonLinks:
            f.write('<H2>Comparison data</H2>\n')
            f.write(comparisonLinks)

        f.write("\n</BODY>\n</HTML>")


def getHomeLink(htmlPage):
    homeLink = '<H3><a href="%s%s.html">Home</a></H3>'
    if htmlPage is HtmlPage.ONE:
        return homeLink % ('../', genericsettings.index_html_file_name)
    elif htmlPage is HtmlPage.TWO or htmlPage is HtmlPage.MANY:
        return homeLink % ('', genericsettings.index_html_file_name)

    return ''


def getConvLink(htmlPage, currentDir):
    if htmlPage in (HtmlPage.ONE, HtmlPage.TWO, HtmlPage.MANY):
        return add_link(currentDir, None, genericsettings.ppconv_file_name + '.html',
                        'Convergence plots', ignoreFileExists=genericsettings.isConv)

    return ''


def getRldLink(htmlPage, current_dir):
    links = ''
    folder = 'pprldmany-single-functions'

    ignoreFileExists = genericsettings.isRldOnSingleFcts
    if htmlPage in (HtmlPage.ONE, HtmlPage.TWO, HtmlPage.MANY):
        if htmlPage == HtmlPage.ONE:
            fileName = '%s.html' % genericsettings.pprldmany_file_name
            links += add_link(current_dir, folder, fileName,
                              pprldmany_per_func_header,
                              ignoreFileExists=ignoreFileExists)

        if (htmlPage in (HtmlPage.TWO, HtmlPage.MANY) or
                not isinstance(testbedsettings.current_testbed,
                               testbedsettings.GECCOBiObjBBOBTestbed)):
            path = os.path.join(os.path.realpath(current_dir), folder)
            fileName = get_first_html_file(path, genericsettings.pprldmany_file_name)
            if fileName:
                links += add_link(current_dir, folder, fileName,
                                  pprldmany_per_func_dim_header,
                                  ignoreFileExists=ignoreFileExists)

        if htmlPage == HtmlPage.ONE:
            path = os.path.join(os.path.realpath(current_dir), folder)
            fileName = get_first_html_file(path, genericsettings.pprldmany_group_file_name)
            if fileName:
                links += add_link(current_dir, folder, fileName,
                                  pprldmany_per_group_dim_header,
                                  ignoreFileExists=ignoreFileExists)

        if htmlPage == HtmlPage.MANY:
            fileName = get_first_html_file(current_dir, genericsettings.pprldmany_file_name)
            if fileName:
                links += add_link(current_dir, '', fileName,
                                  pprldmany_per_group_dim_header,
                                  ignoreFileExists=ignoreFileExists)

    return links


def getParentLink(htmlPage, parentFileName):
    if parentFileName and htmlPage not in (HtmlPage.ONE, HtmlPage.TWO, HtmlPage.MANY):
        return '<H3><a href="%s.html">Overview page</a></H3>' % parentFileName

    return ''


def save_single_functions_html(filename,
                               algname='',
                               extension='svg',
                               add_to_names='',
                               next_html_page_suffix=None,
                               htmlPage=HtmlPage.NON_SPECIFIED,
                               functionGroups=None,
                               parentFileName=None,  # used only with HtmlPage.NON_SPECIFIED
                               header=None,  # used only with HtmlPage.NON_SPECIFIED
                               caption=None):  # used only with HtmlPage.NON_SPECIFIED

    name = filename.split(os.sep)[-1]
    currentDir = os.path.dirname(os.path.realpath(filename))
    with open(filename + add_to_names + '.html', 'w') as f:
        header_title = algname + ' ' + name + add_to_names
        links = getHomeLink(htmlPage)
        links += getConvLink(htmlPage, currentDir)
        links += getRldLink(htmlPage, currentDir)
        links += getParentLink(htmlPage, parentFileName)

        f.write(html_header % (header_title.strip().replace(' ', ', '), algname, links))

        if functionGroups is None:
            functionGroups = OrderedDict([])

        function_group = "nzall" if genericsettings.isNoisy else "noiselessall"
        if not htmlPage in (HtmlPage.PPRLDMANY_BY_GROUP, HtmlPage.PPLOGLOSS):
            tempFunctionGroups = OrderedDict([(function_group, 'All functions')])
            tempFunctionGroups.update(functionGroups)
            functionGroups = tempFunctionGroups

        first_function_number = testbedsettings.current_testbed.first_function_number
        last_function_number = testbedsettings.current_testbed.last_function_number
        captionStringFormat = '<p/>\n%s\n<p/><p/>'
        addLinkForNextDim = next_html_page_suffix is not None and next_html_page_suffix != add_to_names
        bestAlgExists = testbedsettings.current_testbed.reference_algorithm_filename != ''

        if htmlPage is HtmlPage.ONE:
            f.write('<H3><a href="ppfigdim.html">Average runtime versus '
                    'dimension for selected targets</a></H3>\n')
            f.write('<H3><a href="pptable.html">Average runtime for selected '
                    'targets</a></H3>\n')
            f.write('<H3><a href="pprldistr.html">Runtime for selected '
                    'targets and f-distributions</a></H3>\n')
            if bestAlgExists:
                f.write('<H3><a href="pplogloss.html">Runtime loss ratios'
                        '</a></H3>\n')

            headerECDF = ' Runtime distributions (ECDFs) over all targets'
            f.write("<H2> %s </H2>\n" % headerECDF)
            f.write(addImage('pprldmany-single-functions/pprldmany.%s' % (extension), True))

        elif htmlPage is HtmlPage.TWO:

            f.write(
                '<H3><a href="%s.html">Average runtime with dimension</a></H3>\n' % genericsettings.ppfigs_file_name)
            f.write('<H3><a href="%s.html">Scatter plots</a></H3>\n' % genericsettings.ppscatter_file_name)
            f.write('<H3><a href="%s.html">Runtime for selected '
                    'targets and f-distributions</a></H3>\n' % genericsettings.pprldistr2_file_name)
            f.write(
                '<H3><a href="%s.html">Average runtime for selected targets</a></H3>\n'
                % genericsettings.pptable2_file_name)

        elif htmlPage is HtmlPage.MANY:

            f.write(
                '<H3><a href="%s.html">Average runtime with dimension</a></H3>\n' % genericsettings.ppfigs_file_name)
            f.write(
                '<H3><a href="%s.html">Average runtime for selected targets</a></H3>\n'
                % genericsettings.pptables_file_name)

        elif htmlPage is HtmlPage.PPSCATTER:
            currentHeader = 'Scatter plots per function'
            f.write("\n<H2> %s </H2>\n" % currentHeader)
            for ifun in range(first_function_number, last_function_number + 1):
                f.write(addImage('ppscatter_f%03d%s.%s' % (ifun, add_to_names, extension), True))

            f.write(captionStringFormat % '##bbobppscatterlegend##')

        elif htmlPage is HtmlPage.PPFIGS:
            currentHeader = 'Scaling of aRT with dimension'
            f.write("\n<H2> %s </H2>\n" % currentHeader)
            for ifun in range(first_function_number, last_function_number + 1):
                f.write(addImage('ppfigs_f%03d%s.%s' % (ifun, add_to_names, extension), True))
            f.write(captionStringFormat % '##bbobppfigslegend##')

        elif htmlPage is HtmlPage.NON_SPECIFIED:
            currentHeader = header
            f.write("\n<H2> %s </H2>\n" % currentHeader)
            if addLinkForNextDim:
                f.write('<A HREF="%s">\n' % (name + next_html_page_suffix + '.html'))
            for ifun in range(first_function_number, last_function_number + 1):
                f.write(addImage('%s_f%03d%s.%s' % (name, ifun, add_to_names, extension), not addLinkForNextDim))
            if addLinkForNextDim:
                f.write('"\n</A>\n')
        elif htmlPage is HtmlPage.PPRLDMANY_BY_GROUP:
            currentHeader = pprldmany_per_group_dim_header
            f.write("\n<H2> %s </H2>\n" % currentHeader)
            if addLinkForNextDim:
                f.write('<A HREF="%s">\n' % (name + next_html_page_suffix + '.html'))

            for fg in functionGroups:
                f.write(addImage('%s_%s%s.%s' % (name, fg, add_to_names, extension), not addLinkForNextDim))
            if addLinkForNextDim:
                f.write('"\n</A>\n')

        elif htmlPage is HtmlPage.PPRLDMANY_BY_GROUP_MANY:
            currentHeader = pprldmany_per_group_dim_header
            f.write("\n<H2> %s </H2>\n" % currentHeader)
            if addLinkForNextDim:
                f.write('<A HREF="%s">\n' % (name + next_html_page_suffix + '.html'))

            for typeKey, typeValue in functionGroups.iteritems():
                f.write('<p><b>%s</b></p>' % typeValue)
                f.write(addImage('%s%s_%s.%s' % (name, add_to_names, typeKey, extension), not addLinkForNextDim))

            if addLinkForNextDim:
                f.write('"\n</A>\n')

            f.write(captionStringFormat % '\n##bbobECDFslegend##')

        elif htmlPage is HtmlPage.PPTABLE:
            currentHeader = 'aRT in number of function evaluations'
            f.write("<H2> %s </H2>\n" % currentHeader)
            f.write("\n<!--pptableHtml-->\n")
            key = 'bbobpptablecaption' + testbedsettings.current_testbed.scenario
            f.write(captionStringFormat % htmldesc.getValue('##' + key + '##'))

        elif htmlPage is HtmlPage.PPTABLE2:
            write_tables(f, captionStringFormat, bestAlgExists, 'pptable2Html', 'bbobpptablestwolegend')

        elif htmlPage is HtmlPage.PPTABLES:
            write_tables(f, captionStringFormat, bestAlgExists, 'pptablesHtml', 'bbobpptablesmanylegend')

        elif htmlPage is HtmlPage.PPRLDISTR:
            names = ['pprldistr', 'ppfvdistr']
            dimensions = genericsettings.rldDimsOfInterest

            headerECDF = ' Empirical cumulative distribution functions (ECDF)'
            f.write("<H2> %s </H2>\n" % headerECDF)
            for dimension in dimensions:
                for typeKey, typeValue in functionGroups.iteritems():
                    f.write('<p><b>%s in %d-D</b></p>' % (typeValue, dimension))
                    f.write('<div>')
                    for name in names:
                        f.write(addImage('%s_%02dD_%s.%s' % (name, dimension,
                                                             typeKey, extension), True))
                    f.write('</div>')

            key = 'bbobpprldistrlegend' + testbedsettings.current_testbed.scenario
            f.write(captionStringFormat % htmldesc.getValue('##' + key + '##'))

        elif htmlPage is HtmlPage.PPRLDISTR2:
            names = ['pprldistr', 'pplogabs']
            dimensions = genericsettings.rldDimsOfInterest

            headerECDF = 'Empirical cumulative distribution functions ' \
                         '(ECDFs) per function group'
            f.write("\n<H2> %s </H2>\n" % headerECDF)
            for dimension in dimensions:
                for typeKey, typeValue in functionGroups.iteritems():
                    f.write('<p><b>%s in %d-D</b></p>' % (typeValue, dimension))
                    f.write('<div>')
                    for name in names:
                        f.write(addImage('%s_%02dD_%s.%s'
                                         % (name, dimension, typeKey, extension),
                                         True))
                    f.write('</div>')

            key = 'bbobpprldistrlegendtwo' + testbedsettings.current_testbed.scenario
            f.write(captionStringFormat % htmldesc.getValue('##' + key + '##'))

        elif htmlPage is HtmlPage.PPLOGLOSS:
            dimensions = genericsettings.rldDimsOfInterest
            if bestAlgExists:
                currentHeader = 'aRT loss ratios'
                f.write("<H2> %s </H2>\n" % currentHeader)

                dimensionList = '-D, '.join(str(x) for x in dimensions) + '-D'
                index = dimensionList.rfind(",")
                dimensionList = dimensionList[:index] + ' and' + dimensionList[index + 1:]

                f.write('<p><b>%s in %s</b></p>' % ('All functions', dimensionList))
                f.write('<div>')
                for dimension in dimensions:
                    f.write(addImage('pplogloss_%02dD_%s.%s' % (dimension, function_group, extension), True))
                f.write('</div>')

                f.write("\n<!--tables-->\n")
                scenario = testbedsettings.current_testbed.scenario
                f.write(captionStringFormat % htmldesc.getValue('##bbobloglosstablecaption' + scenario + '##'))

                for typeKey, typeValue in functionGroups.iteritems():
                    f.write('<p><b>%s in %s</b></p>' % (typeValue, dimensionList))
                    f.write('<div>')
                    for dimension in dimensions:
                        f.write(addImage('pplogloss_%02dD_%s.%s' % (dimension, typeKey, extension), True))
                    f.write('</div>')

                f.write(captionStringFormat % htmldesc.getValue('##bbobloglossfigurecaption' + scenario + '##'))

        if caption:
            f.write(captionStringFormat % caption)

        f.write("\n</BODY>\n</HTML>")


def write_tables(f, caption_string_format, best_alg_exists, html_key, legend_key):
    currentHeader = 'Table showing the aRT in number of function evaluations'
    if best_alg_exists:
        currentHeader += ' divided by the best aRT measured during BBOB-2009'

    f.write("\n<H2> %s </H2>\n" % currentHeader)
    f.write("\n<!--%s-->\n" % html_key)
    key = legend_key + testbedsettings.current_testbed.scenario
    f.write(caption_string_format % htmldesc.getValue('##' + key + '##'))


def copy_js_files(outputdir):
    """Copies js files to output directory."""

    js_folder = os.path.join(os.path.dirname(os.path.realpath(__file__)), 'js')
    for file in os.listdir(js_folder):
        if file.endswith(".js"):
            shutil.copy(os.path.join(js_folder, file), outputdir)


def discretize_limits(limits, smaller_steps_limit=3.1):
    """return new limits with discrete values in k * 10**i with k in [1, 3].

    `limits` has len 2 and the new lower limit is always ``10**-0.2``.

    if `limits[1] / limits[0] < 10**smaller_steps_limits`, k == 3 is an
    additional choice.
    """
    ymin, ymax = limits
    ymin = np.max((ymin, 10 ** -0.2))
    ymax = int(ymax + 1)

    ymax_new = 10 ** np.ceil(np.log10(ymax)) * (1 + 1e-6)
    if 3. * ymax_new / 10 > ymax and np.log10(ymax / ymin) < smaller_steps_limit:
        ymax_new *= 3. / 10
    ymin_new = 10 ** np.floor(np.log10(ymin)) / (1 + 1e-6)
    if 11 < 3 and 3 * ymin_new < ymin and np.log10(ymax / ymin) < 1.1:
        ymin_new *= 3

    if ymin_new < 1.1:
        ymin_new = 10 ** -0.2
    ymin_new = 10 ** -0.2
    return ymin_new, ymax_new


def marker_positions(xdata, ydata, nbperdecade, maxnb,
                     ax_limits=None, y_transformation=None):
    """return randomized marker positions

    replacement for downsample, could be improved by becoming independent
    of axis limits?
    """
    if ax_limits is None:  # use current axis limits
        ax_limits = plt.axis()
    tfy = y_transformation
    if tfy is None:
        tfy = lambda x: x  # identity

    xdatarange = np.log10(max([max(xdata), ax_limits[0], ax_limits[1]]) + 0.5) - \
                 np.log10(
                     min([min(xdata), ax_limits[0], ax_limits[1]]) + 0.5)  # np.log10(xdata[-1]) - np.log10(xdata[0])
    ydatarange = tfy(max([max(ydata), ax_limits[2], ax_limits[3]]) + 0.5) - \
                 tfy(min([min(ydata), ax_limits[2], ax_limits[3]]) + 0.5)  # tfy(ydata[-1]) - tfy(ydata[0])
    nbmarkers = np.min([maxnb, nbperdecade +
                        np.ceil(nbperdecade * (1e-99 + np.abs(np.log10(max(xdata)) - np.log10(min(xdata)))))])
    probs = np.abs(np.diff(np.log10(xdata))) / xdatarange + \
            np.abs(np.diff(tfy(ydata))) / ydatarange
    xpos = []
    ypos = []
    if sum(probs) > 0:
        xoff = np.random.rand() / nbmarkers
        probs /= sum(probs)
        cum = np.cumsum(probs)
        for xact in np.arange(0, 1, 1. / nbmarkers):
            pos = xoff + xact + (1. / nbmarkers) * (0.3 + 0.4 * np.random.rand())
            idx = np.abs(cum - pos).argmin()  # index of closest value
            xpos.append(xdata[idx])
            ypos.append(ydata[idx])
    xpos.append(xdata[-1])
    ypos.append(ydata[-1])
    return xpos, ypos


def plotUnifLogXMarkers(x, y, nbperdecade, logscale=False, **kwargs):
    """Proxy plot function: markers are evenly spaced on the log x-scale

    Remark/TODO: should be called plot_with_unif_markers!? Here is where
    the ECDF plot "done in pprldmany" actually happens.

    This method generates plots with markers regularly spaced on the
    x-scale whereas the matplotlib.pyplot.plot function will put markers
    on data points.

    This method outputs a list of three lines.Line2D objects: the first
    with the line style, the second for the markers and the last for the
    label.

    This function only works with monotonous graph.
    """
    res = plt.plot(x, y, **kwargs)  # shouldn't this be done in the calling code?

    if 'marker' in kwargs and len(x) > 0:
        # x2, y2 = downsample(x, y)
        x2, y2 = marker_positions(x, y, nbperdecade, 19, plt.axis(),
                                  np.log10 if logscale else None)
        res2 = plt.plot(x2, y2)
        for i in res2:
            i.update_from(res[0])  # copy all attributes of res
        plt.setp(res2, linestyle='', label='')
        res.extend(res2)

    if 'label' in kwargs:
        res3 = plt.plot([], [], **kwargs)
        for i in res3:
            i.update_from(res[0])  # copy all attributes of res
        res.extend(res3)

    plt.setp(res[0], marker='', label='')
    return res


def consecutiveNumbers(data, prefix=''):
    """Groups a sequence of integers into ranges of consecutive numbers.
    If the prefix is set then the it's placed before each number.

    Example::
      >>> import os
      >>> os.chdir(os.path.abspath(os.path.dirname(os.path.dirname('__file__'))))
      >>> import bbob_pproc as bb
      >>> bb.ppfig.consecutiveNumbers([0, 1, 2, 4, 5, 7, 8, 9])
      '0-2, 4, 5, 7-9'
      >>> bb.ppfig.consecutiveNumbers([0, 1, 2, 4, 5, 7, 8, 9], 'f')
      'f0-f2, f4, f5, f7-f9'

    Range of consecutive numbers is at least 3 (therefore [4, 5] is
    represented as "4, 5").
    """
    res = []
    tmp = groupByRange(data)
    for i in tmp:
        tmpstring = list(prefix + str(j) for j in i)
        if len(i) <= 2:  # This means length of ranges are at least 3
            res.append(', '.join(tmpstring))
        else:
            res.append('-'.join((tmpstring[0], tmpstring[-1])))

    return ', '.join(res)


def groupByRange(data):
    """Groups a sequence of integers into ranges of consecutive numbers.

    Helper function of consecutiveNumbers(data), returns a list of lists.
    The key to the solution is differencing with a range so that
    consecutive numbers all appear in same group.
    Useful for determining ranges of functions.
    Ref: http://docs.python.org/release/3.0.1/library/itertools.html
    """
    res = []
    for _k, g in groupby(enumerate(data), lambda (i, x): i - x):
        res.append(list(i for i in map(itemgetter(1), g)))

    return res


def logxticks(limits=[-np.inf, np.inf]):
    """Modify log-scale figure xticks from 10^i to i for values with the
    ``limits`` and (re-)sets the current xlim() thereby turning autoscale
    off (if it was on).

    This is to have xticks that are more visible.
    Modifying the x-limits of the figure after calling this method will
    not update the ticks.
    Please make sure the xlabel is changed accordingly.
    """
    _xticks = plt.xticks()
    xlims = plt.xlim()
    newxticks = []
    for j in _xticks[0]:
        if j > limits[0] and j < limits[1]:  # tick annotations only within the limits
            newxticks.append('%d' % round(np.log10(j)))
        else:
            newxticks.append('')
    plt.xticks(_xticks[0], newxticks)  # this changes the limits (only in newer versions of mpl?)
    plt.xlim(xlims[0], xlims[1])
    # TODO: check the xlabel is changed accordingly?


def beautify():
    """ Customize a figure by adding a legend, axis label, etc."""
    # TODO: what is this function for?
    # Input checking

    # Get axis handle and set scale for each axis
    axisHandle = plt.gca()
    axisHandle.set_yscale("log")

    # Grid options
    axisHandle.grid(True)

    _ymin, ymax = plt.ylim()
    plt.ylim(ymin=10 ** -0.2, ymax=ymax)  # Set back the default maximum.

    tmp = axisHandle.get_yticks()
    tmp2 = []
    for i in tmp:
        tmp2.append('%d' % round(np.log10(i)))
    axisHandle.set_yticklabels(tmp2)
    axisHandle.set_ylabel('log10 of aRT')


def generateData(dataSet, targetFuncValue):
    """Returns an array of results to be plotted.

    1st column is ert, 2nd is  the number of success, 3rd the success
    rate, 4th the sum of the number of function evaluations, and
    finally the median on successful runs.
    """
    it = iter(reversed(dataSet.evals))
    i = it.next()
    prev = np.array([np.nan] * len(i))

    while i[0] <= targetFuncValue:
        prev = i
        try:
            i = it.next()
        except StopIteration:
            break

    data = prev[1:].copy()  # keep only the number of function evaluations.
    # was up to rev4997: succ = (np.isnan(data) == False)  # better: ~np.isnan(data)
    succ = np.isfinite(data)
    if succ.any():
        med = toolsstats.prctile(data[succ], 50)[0]
        # Line above was modified at rev 3050 to make sure that we consider only
        # successful trials in the median
    else:
        med = np.nan

    # prepare to compute runlengths / aRT with restarts (AKA SP1)
    data[np.isnan(data)] = dataSet.maxevals[np.isnan(data)]

    res = []
    res.extend(toolsstats.sp(data, issuccessful=succ, allowinf=False))
    res.append(np.mean(data))  # mean(FE)
    res.append(med)

    return np.array(res)


def plot(dsList, _valuesOfInterest=(10, 1, 1e-1, 1e-2, 1e-3, 1e-5, 1e-8),
         isbyinstance=True, kwargs={}):
    """From a DataSetList, plot a graph. Not in use and superseeded by ppfigdim.main!?"""

    # set_trace()
    res = []

    valuesOfInterest = list(_valuesOfInterest)
    valuesOfInterest.sort(reverse=True)

    def transform(dsList):
        """Create dictionary of instances."""

        class StrippedUpDS():
            """Data Set stripped up of everything."""

            pass

        res = {}
        for i in dsList:
            dictinstance = i.createDictInstance()
            for j, idx in dictinstance.iteritems():
                tmp = StrippedUpDS()
                idxs = list(k + 1 for k in idx)
                idxs.insert(0, 0)
                tmp.evals = i.evals[:, np.r_[idxs]].copy()
                tmp.maxevals = i.maxevals[np.ix_(idx)].copy()
                res.setdefault(j, [])
                res.get(j).append(tmp)
        return res

    for i in range(len(valuesOfInterest)):

        succ = []
        unsucc = []
        displaynumber = []

        dictX = transform(dsList)
        for x in sorted(dictX.keys()):
            dsListByX = dictX[x]
            for j in dsListByX:
                tmp = generateData(j, valuesOfInterest[i])
                if tmp[2] > 0:  # Number of success is larger than 0
                    succ.append(np.append(x, tmp))
                    if tmp[2] < j.nbRuns():
                        displaynumber.append((x, tmp[0], tmp[2]))
                else:
                    unsucc.append(np.append(x, tmp))

        if succ:
            tmp = np.vstack(succ)
            # aRT
            res.extend(plt.plot(tmp[:, 0], tmp[:, 1], **kwargs))
            # median
            tmp2 = plt.plot(tmp[:, 0], tmp[:, -1], **kwargs)
            plt.setp(tmp2, linestyle='', marker='+', markersize=30, markeredgewidth=5)
            # , color=colors[i], linestyle='', marker='+', markersize=30, markeredgewidth=5))
            res.extend(tmp2)

        # To have the legend displayed whatever happens with the data.
        tmp = plt.plot([], [], **kwargs)
        plt.setp(tmp, label=' %+d' % (np.log10(valuesOfInterest[i])))
        res.extend(tmp)

        # Only for the last target function value
        if unsucc:
            tmp = np.vstack(unsucc)  # tmp[:, 0] needs to be sorted!
            res.extend(plt.plot(tmp[:, 0], tmp[:, 1], **kwargs))

    if displaynumber:  # displayed only for the smallest valuesOfInterest
        for j in displaynumber:
            t = plt.text(j[0], j[1] * 1.85, "%.0f" % j[2],
                         horizontalalignment="center",
                         verticalalignment="bottom")
            res.append(t)

    return res


def get_first_html_file(current_dir, prefix):
    filename_list = get_sorted_html_files(current_dir, prefix)
    if filename_list:
        return filename_list[0][0]

    return None


def get_sorted_html_files(current_dir, prefix):

    suffix = 'D.html'
    prefix += '_'

    filename_dict = {}
    for (dir_path, dir_names, file_names) in os.walk(current_dir):
        for filename in file_names:
            if filename.startswith(prefix) and filename.endswith(suffix):
                stripped_filename = filename.replace(prefix, '').replace(suffix, '')
                if stripped_filename.isdigit():
                    key = int(stripped_filename)
                    filename_dict[key] = filename
        break

    pair_list = []
    firstFile = None
    previousFile = None
    for key, filename in sorted(filename_dict.items()):
        if not firstFile:
            firstFile = filename

        if previousFile:
            pair_list.append([previousFile, filename])
        previousFile = filename

    if firstFile and previousFile:
        pair_list.append([previousFile, firstFile])

    return pair_list<|MERGE_RESOLUTION|>--- conflicted
+++ resolved
@@ -40,11 +40,7 @@
                 'PPTABLE', 'PPTABLE2', 'PPTABLES', 'PPRLDISTR', 'PPRLDISTR2', 'PPLOGLOSS', 'PPSCATTER', 'PPFIGS')
 
 
-<<<<<<< HEAD
-def saveFigure(filename, figFormat=()):
-=======
 def save_figure(filename, algorithm=None, fig_format=()):
->>>>>>> e382ea92
     """Save figure into an image file.
 
     `figFormat` can be a string or a list of strings, like
