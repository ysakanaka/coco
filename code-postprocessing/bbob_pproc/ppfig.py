#!/usr/bin/env python
# -*- coding: utf-8 -*-

"""Generic routines for figure generation."""
from __future__ import absolute_import
import os
from collections import OrderedDict
from operator import itemgetter
from itertools import groupby
import warnings
import numpy as np
from matplotlib import pyplot as plt
import shutil
# from pdb import set_trace
import pkg_resources

# absolute_import => . refers to where ppfig resides in the package:
from . import genericsettings, testbedsettings, toolsstats, htmldesc


bbox_inches_choices = {  # do we also need pad_inches = 0?
    'svg': 'tight',
}


# CLASS DEFINITIONS
class Usage(Exception):
    def __init__(self, msg):
        self.msg = msg


# FUNCTION DEFINITIONS
def enum(*sequential, **named):
    enums = dict(zip(sequential, range(len(sequential))), **named)
    return type('Enum', (), enums)

HtmlPage = enum('NON_SPECIFIED', 'ONE', 'TWO', 'MANY', 'PPRLDMANY_BY_GROUP',
                'PPTABLE', 'PPRLDISTR', 'PPLOGLOSS')

def saveFigure(filename, figFormat=(), verbose=True):
    """Save figure into an image file.

    `figFormat` can be a string or a list of strings, like
    ``('pdf', 'svg')``

    """
    coco_version = pkg_resources.require('bbob_pproc')[0].version
    plt.text(0.35, 0.01, coco_version,
             horizontalalignment="left",
             verticalalignment="bottom",
             fontsize=10,
             color='0.5',
             transform=plt.gca().transAxes)

    if not figFormat:
        figFormat = genericsettings.getFigFormats()

    if isinstance(figFormat, basestring):
        figFormat = (figFormat, )
    for format in figFormat:
        try:
            plt.savefig(filename + '.' + format,
                        dpi=60 if genericsettings.in_a_hurry else 300,
                        format=format,
                        bbox_inches=bbox_inches_choices.get(format, None)
                       )
            if verbose:
                print('Wrote figure in %s.' % (filename + '.' + format))
        except IOError:
            warnings.warn('%s is not writeable.' % (filename + '.' + format))

html_header = """<HTML>
<HEAD>
   <META NAME="description" CONTENT="COCO/BBOB figures by function">
   <META NAME="keywords" CONTENT="COCO, BBOB">
   <META HTTP-EQUIV="Content-Type" CONTENT="text/html; charset=iso-8859-1">
   <TITLE> %s </TITLE>
   <SCRIPT SRC="sorttable.js"></SCRIPT>
</HEAD>
<BODY>
<H1> %s
</H1>
%s
"""


def next_dimension_str(s):
    try:
        dim = int(s.strip().strip('_').rstrip('D'))
        return s.replace('%02d' % dim, '%02d' % next_dimension(dim))
    except:
        warnings.warn('next_dimension_str failed on "%s"' % s)
        print(s)
        raise


def next_dimension(dim): # Wassim: too static! made it more flexible
    """next dimension when clicking single function html pages"""
    if dim == 2:
        return 3
    if dim == 3:
        return 5
    if dim == testbedsettings.current_testbed.dimensions_to_display[-1]: # Wassim: updated to make it more flexible
        return testbedsettings.current_testbed.dimensions_to_display[0]
    return 2 * dim


def addImage(imageName, addLink):
    if addLink:
        return '<a href="file:%s"><IMG SRC="%s"></a>' % (2 * (imageName,))
    else:
        return '<IMG SRC="%s">' % imageName


def add_link(currentDir, folder, fileName, label, indent='', ignoreFileExists=False):

    if folder:
        path = os.path.join(os.path.realpath(currentDir), folder, fileName)
        href = '%s/%s' % (folder, fileName)
    else:
        path = os.path.join(os.path.realpath(currentDir), fileName)
        href = fileName

    if ignoreFileExists or os.path.isfile(path):
        return '<H3>%s<a href="%s">%s</a></H3>\n' % (indent, href, label)

    return ''


def save_index_html_file(filename):

    with open(filename + '.html', 'w') as f:
        text = ''
        index_file = genericsettings.index_html_file_name
        if index_file not in filename:
            text = 'This page is deprecated. The new main page is ' \
                   '<a href="%s.html"">%s.html</a>. The links will be ' \
                   'correctly updated once the post-processing for the '\
                   'algorithms is rerun.' % (index_file, index_file)

        f.write(html_header % ('Post processing results', 'Post processing results', text))

        f.write('<H2>Single algorithm data</H2>\n')

        currentDir = os.path.dirname(os.path.realpath(filename))
        indent = '&nbsp;&nbsp;'
        singleAlgFile = 'templateBBOBarticle.html'
        for root, _dirs, files in os.walk(currentDir):
            for elem in _dirs:
                f.write(add_link(currentDir, elem, singleAlgFile, elem, indent))

        comparisonLinks = ''
        comparisonLinks += add_link(currentDir, None, 'templateBBOBcmp.html',
                                    'Two algorithm comparison', indent)
        comparisonLinks += add_link(currentDir, None, 'templateBBOBmany.html',
                                    'Many algorithm comparison', indent)
        if comparisonLinks:
            f.write('<H2>Comparison data</H2>\n')
            f.write(comparisonLinks)

        f.write("\n</BODY>\n</HTML>")


def getHomeLink(htmlPage):
    homeLink = '<H3><a href="%s%s.html">Home</a></H3>'
    if htmlPage is HtmlPage.ONE:
        return homeLink % ('../', genericsettings.index_html_file_name)
    elif htmlPage is HtmlPage.TWO or htmlPage is HtmlPage.MANY:
        return homeLink % ('', genericsettings.index_html_file_name)

    return ''

def getConvLink(htmlPage, currentDir):
    if htmlPage in (HtmlPage.ONE, HtmlPage.TWO, HtmlPage.MANY):
        return add_link(currentDir, None, genericsettings.ppconv_file_name + '.html',
                        'Convergence plots', ignoreFileExists=genericsettings.isConv)

    return ''

def getRldLink(htmlPage, currentDir, isBiobjective):

    links = ''
    folder = 'pprldmany-single-functions'

    ignoreFileExists = genericsettings.isRldOnSingleFcts
    # Wassim: why is this set to True? We shouldn't generate pages for nonn-existing plots or at least the pages should just be clickable to get the next one
    if htmlPage in (HtmlPage.ONE, HtmlPage.TWO, HtmlPage.MANY):
        if htmlPage == HtmlPage.ONE:
            fileName = '%s.html' % genericsettings.pprldmany_file_name
            links += add_link(currentDir, folder, fileName,
                              'Runtime distribution plots',
                              ignoreFileExists=ignoreFileExists)

        if htmlPage in (HtmlPage.TWO, HtmlPage.MANY) or not isBiobjective:
            fileName = '%s_%02dD.html' % (genericsettings.pprldmany_file_name, testbedsettings.current_testbed.first_dimension)
            # Wassim: now uses testbedsettings.current_testbed.first_dimension instead of hard-coded 2
            # Wassim: TODO: make so that non-present plots are still clickable so one can get the next dim
            links += add_link(currentDir, folder, fileName,
                              'Runtime distribution plots (per dimension)',
                              ignoreFileExists=ignoreFileExists)
        if htmlPage == HtmlPage.ONE:
            fileName = '%s_%02dD.html' % (genericsettings.pprldmany_group_file_name, testbedsettings.current_testbed.first_dimension)
            # Wassim: now uses testbedsettings.current_testbed.first_dimension instead of hard-coded 2
            links += add_link(currentDir, folder, fileName,
                              'Runtime distribution plots by group (per dimension)',
                              ignoreFileExists=ignoreFileExists)

    return links

def getParentLink(htmlPage, parentFileName):
    if parentFileName and htmlPage not in (HtmlPage.ONE, HtmlPage.TWO, HtmlPage.MANY):
        return '<H3><a href="%s.html">Overview page</a></H3>' % parentFileName

    return ''

def save_single_functions_html(filename,
                               algname='',
                               extension='svg',
                               add_to_names='',
                               htmlPage=HtmlPage.NON_SPECIFIED,
                               values_of_interest=[],
                               isBiobjective=False,
                               functionGroups=None,
                               parentFileName=None, # used only with HtmlPage.NON_SPECIFIED
                               header=None, # used only with HtmlPage.NON_SPECIFIED
                               caption=None): # used only with HtmlPage.NON_SPECIFIED

    name = filename.split(os.sep)[-1]
    currentDir = os.path.dirname(os.path.realpath(filename))
    with open(filename + add_to_names + '.html', 'w') as f:
        header_title = algname + ' ' + name + add_to_names
        links = getHomeLink(htmlPage)
        links += getConvLink(htmlPage, currentDir)
        links += getRldLink(htmlPage, currentDir, isBiobjective)
        links += getParentLink(htmlPage, parentFileName)

        f.write(html_header % (header_title.strip().replace(' ', ', '), algname, links))

        if functionGroups is None:
            functionGroups = OrderedDict([])

        function_group = "nzall" if genericsettings.isNoisy else "noiselessall"
        if not htmlPage == HtmlPage.PPRLDMANY_BY_GROUP:
            functionGroups.update({function_group:'All functions'})

        first_function_number = testbedsettings.current_testbed.first_function_number
        last_function_number = testbedsettings.current_testbed.last_function_number
        captionStringFormat = '<p/>\n%s\n<p/><p/>'
        addLinkForNextDim = add_to_names.endswith('D')
        bestAlgExists = bool(testbedsettings.current_testbed.best_algorithm_filename) #not isBiobjective # Wassim: or not isLargescale

        dimensions = testbedsettings.current_testbed.htmlDimsOfInterest
        #genericsettings.htmlDimsOfInterest_ls if genericsettings.isLargeScale else genericsettings.htmlDimsOfInterest

        if htmlPage is HtmlPage.ONE:
            f.write('<H3><a href="ppfigdim.html">Average runtime versus ' \
                    'dimension for selected targets</a></H3>\n')
            f.write('<H3><a href="pptable.html">Average runtime for selected ' \
                    'targets</a></H3>\n')
            f.write('<H3><a href="pprldistr.html">Runtime for selected ' \
                    'targets and f-distributions</a></H3>\n')
            if not isBiobjective:
                f.write('<H3><a href="pplogloss.html">Runtime loss ratios' \
                        '</a></H3>\n')

            headerECDF = ' Runtime distributions (ECDF) over all targets'
            f.write("<H2> %s </H2>\n" % headerECDF)
            f.write(addImage('pprldmany-single-functions/pprldmany.%s' % (extension), True))
            # Wassim: added the folder name pprldmany-single-functions

        elif htmlPage is HtmlPage.TWO:
            currentHeader = 'Scaling of aRT with dimension'
            f.write("\n<H2> %s </H2>\n" % currentHeader)
            for ifun in range(first_function_number, last_function_number + 1):
                f.write(addImage('ppfigs_f%03d%s.%s' % (ifun, add_to_names, extension), True))
            f.write(captionStringFormat % '##bbobppfigslegend##')
            currentHeader = 'Scatter plots per function'
            f.write("\n<H2> %s </H2>\n" % currentHeader)
            if addLinkForNextDim:
                name_for_click = next_dimension_str(add_to_names)
                f.write('<A HREF="%s">\n' % (filename.split(os.sep)[-1] +
                                             name_for_click  + '.html'))
            for ifun in range(first_function_number, last_function_number + 1):
                f.write(addImage('ppscatter_f%03d%s.%s'
                                 % (ifun, add_to_names, extension),
                                 not addLinkForNextDim))
            if addLinkForNextDim:
                f.write('"\n</A>\n')

            f.write(captionStringFormat % '##bbobppscatterlegend##')

            names = ['pprldistr', 'pplogabs']
<<<<<<< HEAD
=======
            dimensions = genericsettings.rldDimsOfInterest
>>>>>>> caf92c3f

            headerECDF = 'Empirical cumulative distribution functions ' \
                         '(ECDFs) per function group'
            f.write("\n<H2> %s </H2>\n" % headerECDF)
            for dimension in dimensions:
                for typeKey, typeValue in functionGroups.iteritems():
                    f.write('<p><b>%s in %d-D</b></p>' % (typeValue, dimension))
                    f.write('<div>')
                    for name in names:
                        f.write(addImage('%s_%02dD_%s.%s'
                                         % (name, dimension, typeKey, extension),
                                         True))
                    f.write('</div>')

            key = 'bbobpprldistrlegendtwo' + testbedsettings.current_testbed.scenario
            f.write(captionStringFormat % htmldesc.getValue('##' + key + '##'))

            currentHeader = 'Table showing the aRT in number of function evaluations'
            if bestAlgExists:
                currentHeader += ' divided by the best aRT measured during BBOB-2009'

            f.write("\n<H2> %s </H2>\n" % currentHeader)
            f.write("\n<!--pptable2Html-->\n")
            key = 'bbobpptablestwolegend' + testbedsettings.current_testbed.scenario
            f.write(captionStringFormat % htmldesc.getValue('##' + key + '##'))

        elif htmlPage is HtmlPage.MANY:
            currentHeader = 'Scaling of aRT with dimension'
            f.write("\n<H2> %s </H2>\n" % currentHeader)
            if addLinkForNextDim:
                name_for_click = next_dimension_str(add_to_names)
                f.write('<A HREF="%s">\n' % (filename.split(os.sep)[-1] +
                                             name_for_click  + '.html'))
            for ifun in range(first_function_number, last_function_number + 1):
                f.write(addImage('ppfigs_f%03d%s.%s'
                                 % (ifun, add_to_names, extension), not addLinkForNextDim))
            if addLinkForNextDim:
                f.write('"\n</A>\n')

            f.write(captionStringFormat % '##bbobppfigslegend##')

            write_ECDF(f, testbedsettings.current_testbed.htmlDimsOfInterest[0], extension, captionStringFormat, functionGroups) # Wasssim: why constant values?!!!
            write_ECDF(f, testbedsettings.current_testbed.htmlDimsOfInterest[1], extension, captionStringFormat, functionGroups)
                
            write_pptables(f, testbedsettings.current_testbed.htmlDimsOfInterest[0], captionStringFormat, first_function_number, last_function_number, bestAlgExists)
            write_pptables(f, testbedsettings.current_testbed.htmlDimsOfInterest[1], captionStringFormat, first_function_number, last_function_number, bestAlgExists)

        elif htmlPage is HtmlPage.NON_SPECIFIED:
            currentHeader = header
            f.write("\n<H2> %s </H2>\n" % currentHeader)
            if addLinkForNextDim:
                name_for_click = next_dimension_str(add_to_names)
                f.write('<A HREF="%s">\n' % (name + name_for_click  + '.html'))
            for ifun in range(first_function_number, last_function_number + 1):
                f.write(addImage('%s_f%03d%s.%s' % (name, ifun, add_to_names, extension), not addLinkForNextDim))
            if addLinkForNextDim:
                f.write('"\n</A>\n')
        elif htmlPage is HtmlPage.PPRLDMANY_BY_GROUP:
            currentHeader = 'Runtime distributions (ECDF), function groups over all targets'
            f.write("\n<H2> %s </H2>\n" % currentHeader)
            if addLinkForNextDim:
                name_for_click = next_dimension_str(add_to_names)
                f.write('<A HREF="%s">\n' % (name + name_for_click  + '.html'))

            for fg in functionGroups:
                f.write(addImage('%s_%s%s.%s' % (name, fg, add_to_names, extension), not addLinkForNextDim))
            if addLinkForNextDim:
                f.write('"\n</A>\n')
        elif htmlPage is HtmlPage.PPTABLE:
            currentHeader = 'aRT in number of function evaluations'
            f.write("<H2> %s </H2>\n" % currentHeader)
            f.write("\n<!--pptableHtml-->\n")
            key = 'bbobpptablecaption' + testbedsettings.current_testbed.scenario
            f.write(captionStringFormat % htmldesc.getValue('##' + key + '##'))

        elif htmlPage is HtmlPage.PPRLDISTR:
            names = ['pprldistr', 'ppfvdistr']
<<<<<<< HEAD
            #dimensions = [5, 20] # Wassim: why constant values??!!! now uses htmlDimsOfInterest from current_testbed
            dimensions = testbedsettings.current_testbed.htmlDimsOfInterest
=======
            dimensions = genericsettings.rldDimsOfInterest

>>>>>>> caf92c3f
            headerECDF = ' Empirical cumulative distribution functions (ECDF)'
            f.write("<H2> %s </H2>\n" % headerECDF)
            for dimension in dimensions:
                for typeKey, typeValue in functionGroups.iteritems():
                    f.write('<p><b>%s in %d-D</b></p>' % (typeValue, dimension))
                    f.write('<div>')
                    for name in names:
                        f.write(addImage('%s_%02dD_%s.%s' % (name, dimension,
                                                             typeKey, extension), True))
                    f.write('</div>')

            key = 'bbobpprldistrlegend' + testbedsettings.current_testbed.scenario
            f.write(captionStringFormat % htmldesc.getValue('##' + key + '##'))

        elif htmlPage is HtmlPage.PPLOGLOSS:
<<<<<<< HEAD
            # dimensions = [5, 20] # Wassim: should not be constant
            dimensions = testbedsettings.current_testbed.htmlDimsOfInterest
            if bestAlgExists: #isBiobjective:  # Wassim: TODO: should depend on what bestalgorithmdata loads, not isBiobjctive, now checks whether a file is provided
=======
            dimensions = genericsettings.rldDimsOfInterest
            if not isBiobjective:
>>>>>>> caf92c3f
                currentHeader = 'aRT loss ratios'
                f.write("<H2> %s </H2>\n" % currentHeader)
                for dimension in dimensions:
                    f.write(addImage('pplogloss_%02dD_%s.%s' % (dimension, function_group, extension), True))
                f.write("\n<!--tables-->\n")
                scenario = testbedsettings.current_testbed.scenario
                f.write(captionStringFormat % htmldesc.getValue('##bbobloglosstablecaption' + scenario + '##'))

                dimensionList = '-D, '.join(str(x) for x in dimensions) + '-D'
                index = dimensionList.rfind(",")
                dimensionList = dimensionList[:index] + ' and' + dimensionList[index + 1:]
                for typeKey, typeValue in functionGroups.iteritems():
                    f.write('<p><b>%s in %s</b></p>' % (typeValue, dimensionList))
                    f.write('<div>')
                    for dimension in dimensions:
                        f.write(addImage('pplogloss_%02dD_%s.%s' % (dimension, typeKey, extension), True))
                    f.write('</div>')

                f.write(captionStringFormat % htmldesc.getValue('##bbobloglossfigurecaption' + scenario + '##'))

        if caption:
            f.write(captionStringFormat % caption)

        f.write("\n</BODY>\n</HTML>")

def write_ECDF(f, dimension, extension, captionStringFormat, functionGroups):
    """Writes line for ECDF images."""

    names = ['pprldmany']

    headerECDF = 'Empirical Cumulative Distribution Functions (ECDFs) per function group for dimension %d' % dimension
    f.write("\n<H2> %s </H2>\n" % headerECDF)
    for typeKey, typeValue in functionGroups.iteritems():
        f.write('<p><b>%s</b></p>' % typeValue)
        for name in names:
            f.write(addImage('%s_%02dD_%s.%s' % (name, dimension, typeKey, extension), True))

    f.write(captionStringFormat % ('\n##bbobECDFslegend%d##' % dimension))


def write_pptables(f, dimension, captionStringFormat, first_function_number, last_function_number, bestAlgExists):
    """Writes line for pptables images."""

    additionalText = 'divided by the best aRT measured during BBOB-2009' if bestAlgExists else ''
    currentHeader = 'Table showing the aRT in number of function evaluations %s ' \
                'for dimension %d' % (additionalText, dimension)

    f.write("\n<H2> %s </H2>\n" % currentHeader)
    for ifun in range(first_function_number, last_function_number + 1):
        f.write("\n<!--pptablesf%03d%02dDHtml-->\n" % (ifun, dimension))

    if genericsettings.isTab:
        key = 'bbobpptablesmanylegend' + testbedsettings.current_testbed.scenario
        f.write(captionStringFormat % htmldesc.getValue('##' + key + str(dimension) + '##'))


def copy_js_files(outputdir):
    """Copies js files to output directory."""

    js_folder = os.path.join(os.path.dirname(os.path.realpath(__file__)), 'js')
    for file in os.listdir(js_folder):
        if file.endswith(".js"):
            shutil.copy(os.path.join(js_folder, file), outputdir)


def discretize_limits(limits, smaller_steps_limit=3.1):
    """return new limits with discrete values in k * 10**i with k in [1, 3].

    `limits` has len 2 and the new lower limit is always ``10**-0.2``.

    if `limits[1] / limits[0] < 10**smaller_steps_limits`, k == 3 is an
    additional choice.
    """
    ymin, ymax = limits
    ymin = np.max((ymin, 10**-0.2))
    ymax = int(ymax + 1)

    ymax_new = 10**np.ceil(np.log10(ymax)) * (1 + 1e-6)
    if 3. * ymax_new / 10 > ymax and np.log10(ymax / ymin) < smaller_steps_limit:
        ymax_new *= 3. / 10
    ymin_new = 10**np.floor(np.log10(ymin)) / (1 + 1e-6)
    if 11 < 3 and 3 * ymin_new < ymin and np.log10(ymax / ymin) < 1.1:
        ymin_new *= 3

    if ymin_new < 1.1:
        ymin_new = 10**-0.2
    ymin_new = 10**-0.2
    return ymin_new, ymax_new


def marker_positions(xdata, ydata, nbperdecade, maxnb,
                     ax_limits=None, y_transformation=None):
    """return randomized marker positions

    replacement for downsample, could be improved by becoming independent
    of axis limits?
    """
    if ax_limits is None:  # use current axis limits
        ax_limits = plt.axis()
    tfy = y_transformation
    if tfy is None:
        tfy = lambda x: x  # identity

    xdatarange = np.log10(max([max(xdata), ax_limits[0], ax_limits[1]]) + 0.5) - \
                 np.log10(min([min(xdata), ax_limits[0], ax_limits[1]]) + 0.5)  #np.log10(xdata[-1]) - np.log10(xdata[0])
    ydatarange = tfy(max([max(ydata), ax_limits[2], ax_limits[3]]) + 0.5) - \
                 tfy(min([min(ydata), ax_limits[2], ax_limits[3]]) + 0.5)  # tfy(ydata[-1]) - tfy(ydata[0])
    nbmarkers = np.min([maxnb, nbperdecade +
                        np.ceil(nbperdecade * (1e-99 + np.abs(np.log10(max(xdata)) - np.log10(min(xdata)))))])
    probs = np.abs(np.diff(np.log10(xdata))) / xdatarange + \
            np.abs(np.diff(tfy(ydata))) / ydatarange
    xpos = []
    ypos = []
    if sum(probs) > 0:
        xoff = np.random.rand() / nbmarkers
        probs /= sum(probs)
        cum = np.cumsum(probs)
        for xact in np.arange(0, 1, 1./nbmarkers):
            pos = xoff + xact + (1./nbmarkers) * (0.3 + 0.4 * np.random.rand())
            idx = np.abs(cum - pos).argmin()  # index of closest value
            xpos.append(xdata[idx])
            ypos.append(ydata[idx])
    xpos.append(xdata[-1])
    ypos.append(ydata[-1])
    return xpos, ypos


def plotUnifLogXMarkers(x, y, nbperdecade, logscale=False, **kwargs):
    """Proxy plot function: markers are evenly spaced on the log x-scale

    Remark/TODO: should be called plot_with_unif_markers!? Here is where
    the ECDF plot "done in pprldmany" actually happens.

    This method generates plots with markers regularly spaced on the
    x-scale whereas the matplotlib.pyplot.plot function will put markers
    on data points.

    This method outputs a list of three lines.Line2D objects: the first
    with the line style, the second for the markers and the last for the
    label.

    This function only works with monotonous graph.
    """
    res = plt.plot(x, y, **kwargs)  # shouldn't this be done in the calling code?

    if 'marker' in kwargs and len(x) > 0:
        # x2, y2 = downsample(x, y)
        x2, y2 = marker_positions(x, y, nbperdecade, 19, plt.axis(),
                                  np.log10 if logscale else None)
        res2 = plt.plot(x2, y2)
        for i in res2:
            i.update_from(res[0]) # copy all attributes of res
        plt.setp(res2, linestyle='', label='')
        res.extend(res2)

    if 'label' in kwargs:
        res3 = plt.plot([], [], **kwargs)
        for i in res3:
            i.update_from(res[0]) # copy all attributes of res
        res.extend(res3)

    plt.setp(res[0], marker='', label='')
    return res

def consecutiveNumbers(data, prefix=''):
    """Groups a sequence of integers into ranges of consecutive numbers.
    If the prefix is set then the it's placed before each number.

    Example::
      >>> import os
      >>> os.chdir(os.path.abspath(os.path.dirname(os.path.dirname('__file__'))))
      >>> import bbob_pproc as bb
      >>> bb.ppfig.consecutiveNumbers([0, 1, 2, 4, 5, 7, 8, 9])
      '0-2, 4, 5, 7-9'
      >>> bb.ppfig.consecutiveNumbers([0, 1, 2, 4, 5, 7, 8, 9], 'f')
      'f0-f2, f4, f5, f7-f9'

    Range of consecutive numbers is at least 3 (therefore [4, 5] is
    represented as "4, 5").
    """
    res = []
    tmp = groupByRange(data)
    for i in tmp:
        tmpstring = list(prefix + str(j) for j in i)
        if len(i) <= 2:  # This means length of ranges are at least 3
            res.append(', '.join(tmpstring))
        else:
            res.append('-'.join((tmpstring[0], tmpstring[-1])))

    return ', '.join(res)

def groupByRange(data):
    """Groups a sequence of integers into ranges of consecutive numbers.

    Helper function of consecutiveNumbers(data), returns a list of lists.
    The key to the solution is differencing with a range so that
    consecutive numbers all appear in same group.
    Useful for determining ranges of functions.
    Ref: http://docs.python.org/release/3.0.1/library/itertools.html
    """
    res = []
    for _k, g in groupby(enumerate(data), lambda (i, x): i-x):
        res.append(list(i for i in map(itemgetter(1), g)))

    return res

def logxticks(limits=[-np.inf, np.inf]):
    """Modify log-scale figure xticks from 10^i to i for values with the
    ``limits`` and (re-)sets the current xlim() thereby turning autoscale
    off (if it was on).

    This is to have xticks that are more visible.
    Modifying the x-limits of the figure after calling this method will
    not update the ticks.
    Please make sure the xlabel is changed accordingly.
    """
    _xticks = plt.xticks()
    xlims = plt.xlim()
    newxticks = []
    for j in _xticks[0]:
        if j > limits[0] and j < limits[1]: # tick annotations only within the limits
            newxticks.append('%d' % round(np.log10(j)))
        else:
            newxticks.append('')
    plt.xticks(_xticks[0], newxticks)  # this changes the limits (only in newer versions of mpl?)
    plt.xlim(xlims[0], xlims[1])
    # TODO: check the xlabel is changed accordingly?

def beautify():
    """ Customize a figure by adding a legend, axis label, etc."""
    # TODO: what is this function for?
    # Input checking

    # Get axis handle and set scale for each axis
    axisHandle = plt.gca()
    axisHandle.set_yscale("log")

    # Grid options
    axisHandle.grid(True)

    _ymin, ymax = plt.ylim()
    plt.ylim(ymin=10**-0.2, ymax=ymax) # Set back the default maximum.

    tmp = axisHandle.get_yticks()
    tmp2 = []
    for i in tmp:
        tmp2.append('%d' % round(np.log10(i)))
    axisHandle.set_yticklabels(tmp2)
    axisHandle.set_ylabel('log10 of aRT')

def generateData(dataSet, targetFuncValue):
    """Returns an array of results to be plotted.

    1st column is ert, 2nd is  the number of success, 3rd the success
    rate, 4th the sum of the number of function evaluations, and
    finally the median on successful runs.
    """
    it = iter(reversed(dataSet.evals))
    i = it.next()
    prev = np.array([np.nan] * len(i))

    while i[0] <= targetFuncValue:
        prev = i
        try:
            i = it.next()
        except StopIteration:
            break

    data = prev[1:].copy() # keep only the number of function evaluations.
    # was up to rev4997: succ = (np.isnan(data) == False)  # better: ~np.isnan(data)
    succ = np.isfinite(data)
    if succ.any():
        med = toolsstats.prctile(data[succ], 50)[0]
        #Line above was modified at rev 3050 to make sure that we consider only
        #successful trials in the median
    else:
        med = np.nan

    # prepare to compute runlengths / aRT with restarts (AKA SP1)
    data[np.isnan(data)] = dataSet.maxevals[np.isnan(data)]

    res = []
    res.extend(toolsstats.sp(data, issuccessful=succ, allowinf=False))
    res.append(np.mean(data)) #mean(FE)
    res.append(med)

    return np.array(res)

def plot(dsList, _valuesOfInterest=(10, 1, 1e-1, 1e-2, 1e-3, 1e-5, 1e-8),
         isbyinstance=True, kwargs={}):
    """From a DataSetList, plot a graph. Not in use and superseeded by ppfigdim.main!?"""

    #set_trace()
    res = []

    valuesOfInterest = list(_valuesOfInterest)
    valuesOfInterest.sort(reverse=True)

    def transform(dsList):
        """Create dictionary of instances."""

        class StrippedUpDS():
            """Data Set stripped up of everything."""

            pass

        res = {}
        for i in dsList:
            dictinstance = i.createDictInstance()
            for j, idx in dictinstance.iteritems():
                tmp = StrippedUpDS()
                idxs = list(k + 1 for k in idx)
                idxs.insert(0, 0)
                tmp.evals = i.evals[:, np.r_[idxs]].copy()
                tmp.maxevals = i.maxevals[np.ix_(idx)].copy()
                res.setdefault(j, [])
                res.get(j).append(tmp)
        return res

    for i in range(len(valuesOfInterest)):

        succ = []
        unsucc = []
        displaynumber = []

        dictX = transform(dsList)
        for x in sorted(dictX.keys()):
            dsListByX = dictX[x]
            for j in dsListByX:
                tmp = generateData(j, valuesOfInterest[i])
                if tmp[2] > 0: #Number of success is larger than 0
                    succ.append(np.append(x, tmp))
                    if tmp[2] < j.nbRuns():
                        displaynumber.append((x, tmp[0], tmp[2]))
                else:
                    unsucc.append(np.append(x, tmp))

        if succ:
            tmp = np.vstack(succ)
            #aRT
            res.extend(plt.plot(tmp[:, 0], tmp[:, 1], **kwargs))
            #median
            tmp2 = plt.plot(tmp[:, 0], tmp[:, -1], **kwargs)
            plt.setp(tmp2, linestyle='', marker='+', markersize=30, markeredgewidth=5)
            #, color=colors[i], linestyle='', marker='+', markersize=30, markeredgewidth=5))
            res.extend(tmp2)

        # To have the legend displayed whatever happens with the data.
        tmp = plt.plot([], [], **kwargs)
        plt.setp(tmp, label=' %+d' % (np.log10(valuesOfInterest[i])))
        res.extend(tmp)

        #Only for the last target function value
        if unsucc:
            tmp = np.vstack(unsucc) # tmp[:, 0] needs to be sorted!
            res.extend(plt.plot(tmp[:, 0], tmp[:, 1], **kwargs))

    if displaynumber: # displayed only for the smallest valuesOfInterest
        for j in displaynumber:
            t = plt.text(j[0], j[1]*1.85, "%.0f" % j[2],
                         horizontalalignment="center",
                         verticalalignment="bottom")
            res.append(t)

    return res
<|MERGE_RESOLUTION|>--- conflicted
+++ resolved
@@ -290,10 +290,6 @@
             f.write(captionStringFormat % '##bbobppscatterlegend##')
 
             names = ['pprldistr', 'pplogabs']
-<<<<<<< HEAD
-=======
-            dimensions = genericsettings.rldDimsOfInterest
->>>>>>> caf92c3f
 
             headerECDF = 'Empirical cumulative distribution functions ' \
                          '(ECDFs) per function group'
@@ -371,13 +367,7 @@
 
         elif htmlPage is HtmlPage.PPRLDISTR:
             names = ['pprldistr', 'ppfvdistr']
-<<<<<<< HEAD
-            #dimensions = [5, 20] # Wassim: why constant values??!!! now uses htmlDimsOfInterest from current_testbed
             dimensions = testbedsettings.current_testbed.htmlDimsOfInterest
-=======
-            dimensions = genericsettings.rldDimsOfInterest
-
->>>>>>> caf92c3f
             headerECDF = ' Empirical cumulative distribution functions (ECDF)'
             f.write("<H2> %s </H2>\n" % headerECDF)
             for dimension in dimensions:
@@ -393,14 +383,8 @@
             f.write(captionStringFormat % htmldesc.getValue('##' + key + '##'))
 
         elif htmlPage is HtmlPage.PPLOGLOSS:
-<<<<<<< HEAD
-            # dimensions = [5, 20] # Wassim: should not be constant
             dimensions = testbedsettings.current_testbed.htmlDimsOfInterest
-            if bestAlgExists: #isBiobjective:  # Wassim: TODO: should depend on what bestalgorithmdata loads, not isBiobjctive, now checks whether a file is provided
-=======
-            dimensions = genericsettings.rldDimsOfInterest
-            if not isBiobjective:
->>>>>>> caf92c3f
+            if bestAlgExists:
                 currentHeader = 'aRT loss ratios'
                 f.write("<H2> %s </H2>\n" % currentHeader)
                 for dimension in dimensions:
