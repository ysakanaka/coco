--- conflicted
+++ resolved
@@ -197,29 +197,12 @@
         dimensions = genericsettings.htmlDimsOfInterest_ls if genericsettings.isLargeScale else genericsettings.htmlDimsOfInterest
 
         if htmlPage is HtmlPage.ONE:
-<<<<<<< HEAD
-
-            headerERT = 'Expected number of <i>f</i>-evaluations to reach target'
-            f.write("<H2> %s </H2>\n" % headerERT)
-            if addLinkForNextDim:
-                name_for_click = next_dimension_str(add_to_names)
-                f.write('<A HREF="%s">\n' % (filename.split(os.sep)[-1] + name_for_click  + '.html'))
-            for ifun in range(1, maxFunctionIndex + 1):
-                f.write(addImage('ppfigdim_f%03d%s.%s' % (ifun, add_to_names, extension), not addLinkForNextDim))
-            if addLinkForNextDim:
-                f.write('"\n</A>\n')
-
-            key = 'bbobppfigdimlegendrlbased' if genericsettings.runlength_based_targets else 'bbobppfigdimlegendfixed'
-            joined_values_of_interest = ', '.join(values_of_interest.labels()) if genericsettings.runlength_based_targets else ', '.join(values_of_interest.loglabels())
-            f.write(captionStringFormat % htmldesc.getValue('##' + key + '##')
-                .replace('valuesofinterest', joined_values_of_interest))
-=======
             f.write('<H3><a href="ppfigdim.html">Average number of f-evaluations versus dimension for selected targets</a></H3>\n')
             f.write('<H3><a href="pptable.html">Average number of f-evaluations for selected targets</a></H3>\n')
             f.write('<H3><a href="pprldistr.html">Number of f-evaluations for selected targets and f-distributions</a></H3>\n')
             if not isBiobjective:            
                 f.write('<H3><a href="pplogloss.html">Number of f-evaluation loss ratios</a></H3>\n')
->>>>>>> aad7ca90
+
 
             names = ['pprldistr', 'ppfvdistr']
             #dimensions = [5, 20] # Wassim: now done earlier depending on genericsettings.isLargeScale
