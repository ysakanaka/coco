#!/usr/bin/env python
# -*- coding: utf-8 -*-

"""Generic routines for figure generation."""
from __future__ import absolute_import
import os
from collections import OrderedDict
from operator import itemgetter
from itertools import groupby
import warnings
import numpy as np
from matplotlib import pyplot as plt
import shutil
# from pdb import set_trace
import pkg_resources

# absolute_import => . refers to where ppfig resides in the package:
from . import genericsettings, testbedsettings, toolsstats, htmldesc

bbox_inches_choices = {  # do we also need pad_inches = 0?
    'svg': 'tight',
}


# CLASS DEFINITIONS
class Usage(Exception):
    def __init__(self, msg):
        self.msg = msg


# FUNCTION DEFINITIONS
def enum(*sequential, **named):
    enums = dict(zip(sequential, range(len(sequential))), **named)
    return type('Enum', (), enums)


HtmlPage = enum('NON_SPECIFIED', 'ONE', 'TWO', 'MANY', 'PPRLDMANY_BY_GROUP', 'PPRLDMANY_BY_GROUP_MANY',
                'PPTABLE', 'PPTABLE2', 'PPTABLES', 'PPRLDISTR', 'PPRLDISTR2', 'PPLOGLOSS', 'PPSCATTER', 'PPFIGS')


def saveFigure(filename, figFormat=(), verbose=True):
    """Save figure into an image file.

    `figFormat` can be a string or a list of strings, like
    ``('pdf', 'svg')``

    """
    coco_version = pkg_resources.require('bbob_pproc')[0].version
    plt.text(0.35, 0.01, coco_version,
             horizontalalignment="left",
             verticalalignment="bottom",
             fontsize=10,
             color='0.5',
             transform=plt.gca().transAxes)

    if not figFormat:
        figFormat = genericsettings.getFigFormats()

    if isinstance(figFormat, basestring):
        figFormat = (figFormat,)
    for format in figFormat:
        try:
            plt.savefig(filename + '.' + format,
                        dpi=60 if genericsettings.in_a_hurry else 300,
                        format=format,
                        bbox_inches=bbox_inches_choices.get(format, None)
                        )
            if verbose:
                print('Wrote figure in %s.' % (filename + '.' + format))
        except IOError:
            warnings.warn('%s is not writeable.' % (filename + '.' + format))

pprldmany_per_func_header = 'Runtime distributions (ECDFs) per function'
pprldmany_per_func_dim_header = 'Runtime distributions (ECDFs) per function and dimension'
pprldmany_per_group_dim_header = 'Runtime distributions (ECDFs) per group and dimension'

html_header = """<HTML>
<HEAD>
   <META NAME="description" CONTENT="COCO/BBOB figures by function">
   <META NAME="keywords" CONTENT="COCO, BBOB">
   <META HTTP-EQUIV="Content-Type" CONTENT="text/html; charset=iso-8859-1">
   <TITLE> %s </TITLE>
   <SCRIPT SRC="sorttable.js"></SCRIPT>
</HEAD>
<BODY>
<H1> %s
</H1>
%s
"""


def addImage(imageName, addLink):
    if addLink:
        return '<a href="file:%s"><IMG SRC="%s"></a>' % (2 * (imageName,))
    else:
        return '<IMG SRC="%s">' % imageName


def add_link(currentDir, folder, fileName, label, indent='', ignoreFileExists=False):
    if folder:
        path = os.path.join(os.path.realpath(currentDir), folder, fileName)
        href = '%s/%s' % (folder, fileName)
    else:
        path = os.path.join(os.path.realpath(currentDir), fileName)
        href = fileName

    if ignoreFileExists or os.path.isfile(path):
        return '<H3>%s<a href="%s">%s</a></H3>\n' % (indent, href, label)

    return ''


def save_index_html_file(filename):
    with open(filename + '.html', 'w') as f:
        text = ''
        index_file = genericsettings.index_html_file_name
        if index_file not in filename:
            text = 'This page is deprecated. The new main page is ' \
                   '<a href="%s.html"">%s.html</a>. The links will be ' \
                   'correctly updated once the post-processing for the ' \
                   'algorithms is rerun.' % (index_file, index_file)

        f.write(html_header % ('Post processing results', 'Post processing results', text))

        f.write('<H2>Single algorithm data</H2>\n')

        currentDir = os.path.dirname(os.path.realpath(filename))
        indent = '&nbsp;&nbsp;'
        singleAlgFile = 'templateBBOBarticle.html'
        for root, _dirs, files in os.walk(currentDir):
            for elem in _dirs:
                f.write(add_link(currentDir, elem, singleAlgFile, elem, indent))

        comparisonLinks = ''
        comparisonLinks += add_link(currentDir, None, 'templateBBOBcmp.html',
                                    'Two algorithm comparison', indent)
        comparisonLinks += add_link(currentDir, None, 'templateBBOBmany.html',
                                    'Many algorithm comparison', indent)
        if comparisonLinks:
            f.write('<H2>Comparison data</H2>\n')
            f.write(comparisonLinks)

        f.write("\n</BODY>\n</HTML>")


def getHomeLink(htmlPage):
    homeLink = '<H3><a href="%s%s.html">Home</a></H3>'
    if htmlPage is HtmlPage.ONE:
        return homeLink % ('../', genericsettings.index_html_file_name)
    elif htmlPage is HtmlPage.TWO or htmlPage is HtmlPage.MANY:
        return homeLink % ('', genericsettings.index_html_file_name)

    return ''


def getConvLink(htmlPage, currentDir):
    if htmlPage in (HtmlPage.ONE, HtmlPage.TWO, HtmlPage.MANY):
        return add_link(currentDir, None, genericsettings.ppconv_file_name + '.html',
                        'Convergence plots', ignoreFileExists=genericsettings.isConv)

    return ''


def getRldLink(htmlPage, current_dir, isBiobjective):
    links = ''
    folder = 'pprldmany-single-functions'

    ignoreFileExists = genericsettings.isRldOnSingleFcts
    # Wassim: why is this set to True? We shouldn't generate pages for nonn-existing plots or at least the pages should just be clickable to get the next one
    if htmlPage in (HtmlPage.ONE, HtmlPage.TWO, HtmlPage.MANY):
        if htmlPage == HtmlPage.ONE:
            fileName = '%s.html' % genericsettings.pprldmany_file_name
            links += add_link(current_dir, folder, fileName,
                              pprldmany_per_func_header,
                              ignoreFileExists=ignoreFileExists)

        if htmlPage in (HtmlPage.TWO, HtmlPage.MANY) or not isBiobjective:
            path = os.path.join(os.path.realpath(current_dir), folder)
            fileName = get_first_html_file(path, genericsettings.pprldmany_file_name)
            if fileName:
                links += add_link(current_dir, folder, fileName,
                                  pprldmany_per_func_dim_header,
                                  ignoreFileExists=ignoreFileExists)

        if htmlPage == HtmlPage.ONE:
            path = os.path.join(os.path.realpath(current_dir), folder)
            fileName = get_first_html_file(path, genericsettings.pprldmany_group_file_name)
            if fileName:
                links += add_link(current_dir, folder, fileName,
                                  pprldmany_per_group_dim_header,
                                  ignoreFileExists=ignoreFileExists)

        if htmlPage == HtmlPage.MANY:
            fileName = get_first_html_file(current_dir, genericsettings.pprldmany_file_name)
            if fileName:
                links += add_link(current_dir, '', fileName,
                                  pprldmany_per_group_dim_header,
                                  ignoreFileExists=ignoreFileExists)

    return links


def getParentLink(htmlPage, parentFileName):
    if parentFileName and htmlPage not in (HtmlPage.ONE, HtmlPage.TWO, HtmlPage.MANY):
        return '<H3><a href="%s.html">Overview page</a></H3>' % parentFileName

    return ''


def save_single_functions_html(filename,
                               algname='',
                               extension='svg',
                               add_to_names='',
                               next_html_page_suffix=None,
                               htmlPage=HtmlPage.NON_SPECIFIED,
                               isBiobjective=False,
                               functionGroups=None,
                               parentFileName=None,  # used only with HtmlPage.NON_SPECIFIED
                               header=None,  # used only with HtmlPage.NON_SPECIFIED
                               caption=None):  # used only with HtmlPage.NON_SPECIFIED

    name = filename.split(os.sep)[-1]
    currentDir = os.path.dirname(os.path.realpath(filename))
    with open(filename + add_to_names + '.html', 'w') as f:
        header_title = algname + ' ' + name + add_to_names
        links = getHomeLink(htmlPage)
        links += getConvLink(htmlPage, currentDir)
        links += getRldLink(htmlPage, currentDir, isBiobjective)
        links += getParentLink(htmlPage, parentFileName)

        f.write(html_header % (header_title.strip().replace(' ', ', '), algname, links))

        if functionGroups is None:
            functionGroups = OrderedDict([])

        function_group = "nzall" if genericsettings.isNoisy else "noiselessall"
        if not htmlPage in (HtmlPage.PPRLDMANY_BY_GROUP, HtmlPage.PPLOGLOSS):
            tempFunctionGroups = OrderedDict([(function_group, 'All functions')])
            tempFunctionGroups.update(functionGroups)
            functionGroups = tempFunctionGroups

        first_function_number = testbedsettings.current_testbed.first_function_number
        last_function_number = testbedsettings.current_testbed.last_function_number
        captionStringFormat = '<p/>\n%s\n<p/><p/>'

        addLinkForNextDim = next_html_page_suffix is not None and next_html_page_suffix != add_to_names
        bestAlgExists = not isBiobjective
        bestAlgExists = bool(testbedsettings.current_testbed.best_algorithm_filename) #not isBiobjective # Wassim: or not isLargescale
        dimensions = testbedsettings.current_testbed.htmlDimsOfInterest
        #genericsettings.htmlDimsOfInterest_ls if genericsettings.isLargeScale else genericsettings.htmlDimsOfInterest

        if htmlPage is HtmlPage.ONE:
            f.write('<H3><a href="ppfigdim.html">Average runtime versus '
                    'dimension for selected targets</a></H3>\n')
            f.write('<H3><a href="pptable.html">Average runtime for selected '
                    'targets</a></H3>\n')
            f.write('<H3><a href="pprldistr.html">Runtime for selected '
                    'targets and f-distributions</a></H3>\n')
            if not isBiobjective:
                f.write('<H3><a href="pplogloss.html">Runtime loss ratios'
                        '</a></H3>\n')

            headerECDF = ' Runtime distributions (ECDFs) over all targets'
            f.write("<H2> %s </H2>\n" % headerECDF)
            f.write(addImage('pprldmany-single-functions/pprldmany.%s' % (extension), True))
            # Wassim: added the folder name pprldmany-single-functions

        elif htmlPage is HtmlPage.TWO:
            f.write(
                '<H3><a href="%s.html">Average runtime with dimension</a></H3>\n' % genericsettings.ppfigs_file_name)
            f.write('<H3><a href="%s.html">Scatter plots</a></H3>\n' % genericsettings.ppscatter_file_name)
            f.write('<H3><a href="%s.html">Runtime for selected '
                    'targets and f-distributions</a></H3>\n' % genericsettings.pprldistr2_file_name)
            f.write(
                '<H3><a href="%s.html">Average runtime for selected targets</a></H3>\n'
                % genericsettings.pptable2_file_name)

        elif htmlPage is HtmlPage.MANY:
          f.write(
              '<H3><a href="%s.html">Average runtime with dimension</a></H3>\n' % genericsettings.ppfigs_file_name)
          f.write(
              '<H3><a href="%s.html">Average runtime for selected targets</a></H3>\n'
              % genericsettings.pptables_file_name)

          # Wassim: kept these two instructions from older code
          write_ECDF(f, testbedsettings.current_testbed.htmlDimsOfInterest[0], extension, captionStringFormat, functionGroups)
          write_ECDF(f, testbedsettings.current_testbed.htmlDimsOfInterest[1], extension, captionStringFormat, functionGroups)


        elif htmlPage is HtmlPage.PPSCATTER:
            currentHeader = 'Scatter plots per function'
            f.write("\n<H2> %s </H2>\n" % currentHeader)
            for ifun in range(first_function_number, last_function_number + 1):
                f.write(addImage('ppscatter_f%03d%s.%s' % (ifun, add_to_names, extension), True))

            f.write(captionStringFormat % '##bbobppscatterlegend##')

        elif htmlPage is HtmlPage.PPFIGS:
            currentHeader = 'Scaling of aRT with dimension'
            f.write("\n<H2> %s </H2>\n" % currentHeader)
            for ifun in range(first_function_number, last_function_number + 1):
                f.write(addImage('ppfigs_f%03d%s.%s' % (ifun, add_to_names, extension), True))
            f.write(captionStringFormat % '##bbobppfigslegend##')

        elif htmlPage is HtmlPage.NON_SPECIFIED:
            currentHeader = header
            f.write("\n<H2> %s </H2>\n" % currentHeader)
            if addLinkForNextDim:
                f.write('<A HREF="%s">\n' % (name + next_html_page_suffix + '.html'))
            for ifun in range(first_function_number, last_function_number + 1):
                f.write(addImage('%s_f%03d%s.%s' % (name, ifun, add_to_names, extension), not addLinkForNextDim))
            if addLinkForNextDim:
                f.write('"\n</A>\n')
        elif htmlPage is HtmlPage.PPRLDMANY_BY_GROUP:
            currentHeader = pprldmany_per_group_dim_header
            f.write("\n<H2> %s </H2>\n" % currentHeader)
            if addLinkForNextDim:
                f.write('<A HREF="%s">\n' % (name + next_html_page_suffix + '.html'))

            for fg in functionGroups:
                f.write(addImage('%s_%s%s.%s' % (name, fg, add_to_names, extension), not addLinkForNextDim))
            if addLinkForNextDim:
                f.write('"\n</A>\n')

        elif htmlPage is HtmlPage.PPRLDMANY_BY_GROUP_MANY:
            currentHeader = pprldmany_per_group_dim_header
            f.write("\n<H2> %s </H2>\n" % currentHeader)
            if addLinkForNextDim:
                f.write('<A HREF="%s">\n' % (name + next_html_page_suffix + '.html'))

            for typeKey, typeValue in functionGroups.iteritems():
                f.write('<p><b>%s</b></p>' % typeValue)
                f.write(addImage('%s%s_%s.%s' % (name, add_to_names, typeKey, extension), not addLinkForNextDim))

            if addLinkForNextDim:
                f.write('"\n</A>\n')

            f.write(captionStringFormat % '\n##bbobECDFslegend##')

        elif htmlPage is HtmlPage.PPTABLE:
            currentHeader = 'aRT in number of function evaluations'
            f.write("<H2> %s </H2>\n" % currentHeader)
            f.write("\n<!--pptableHtml-->\n")
            key = 'bbobpptablecaption' + testbedsettings.current_testbed.scenario
            f.write(captionStringFormat % htmldesc.getValue('##' + key + '##'))

        elif htmlPage is HtmlPage.PPTABLE2:
<<<<<<< HEAD
            currentHeader = 'Table showing the aRT in number of function evaluations'
            if bestAlgExists:
                currentHeader += ' divided by the best aRT measured during BBOB-%d' %testbedsettings.current_testbed.best_algorithm_year
            # Manh : the caption varies in best_algorithm_year

            f.write("\n<H2> %s </H2>\n" % currentHeader)
            f.write("\n<!--pptable2Html-->\n")
            key = 'bbobpptablestwolegend' + testbedsettings.current_testbed.scenario
            f.write(captionStringFormat % htmldesc.getValue('##' + key + '##'))
=======
            write_tables(f, captionStringFormat, bestAlgExists, 'pptable2Html', 'bbobpptablestwolegend')
>>>>>>> 35539114

        elif htmlPage is HtmlPage.PPTABLES:
            # Wassim: kept these two instructions below from older code
            write_pptables(f, testbedsettings.current_testbed.htmlDimsOfInterest[0], captionStringFormat, first_function_number, last_function_number, bestAlgExists)
            write_pptables(f, testbedsettings.current_testbed.htmlDimsOfInterest[1], captionStringFormat, first_function_number, last_function_number, bestAlgExists)

            write_tables(f, captionStringFormat, bestAlgExists, 'pptablesHtml', 'bbobpptablesmanylegend')

        elif htmlPage is HtmlPage.PPRLDISTR:
            names = ['pprldistr', 'ppfvdistr']
            dimensions = testbedsettings.current_testbed.rldDimsOfInterest
            headerECDF = ' Empirical cumulative distribution functions (ECDF)'
            f.write("<H2> %s </H2>\n" % headerECDF)
            for dimension in dimensions:
                for typeKey, typeValue in functionGroups.iteritems():
                    f.write('<p><b>%s in %d-D</b></p>' % (typeValue, dimension))
                    f.write('<div>')
                    for name in names:
                        f.write(addImage('%s_%02dD_%s.%s' % (name, dimension,
                                                             typeKey, extension), True))
                    f.write('</div>')

            key = 'bbobpprldistrlegend' + testbedsettings.current_testbed.scenario
            f.write(captionStringFormat % htmldesc.getValue('##' + key + '##'))

        elif htmlPage is HtmlPage.PPRLDISTR2:
            names = ['pprldistr', 'pplogabs']
            dimensions = testbedsettings.current_testbed.rldDimsOfInterest

            headerECDF = 'Empirical cumulative distribution functions ' \
                         '(ECDFs) per function group'
            f.write("\n<H2> %s </H2>\n" % headerECDF)
            for dimension in dimensions:
                for typeKey, typeValue in functionGroups.iteritems():
                    f.write('<p><b>%s in %d-D</b></p>' % (typeValue, dimension))
                    f.write('<div>')
                    for name in names:
                        f.write(addImage('%s_%02dD_%s.%s'
                                         % (name, dimension, typeKey, extension),
                                         True))
                    f.write('</div>')

            key = 'bbobpprldistrlegendtwo' + testbedsettings.current_testbed.scenario
            f.write(captionStringFormat % htmldesc.getValue('##' + key + '##'))

        elif htmlPage is HtmlPage.PPLOGLOSS:
            dimensions = testbedsettings.current_testbed.rldDimsOfInterest
            if bestAlgExists: # biObj is not the only one that has no bestAlg yet
                currentHeader = 'aRT loss ratios'
                f.write("<H2> %s </H2>\n" % currentHeader)

                dimensionList = '-D, '.join(str(x) for x in dimensions) + '-D'
                index = dimensionList.rfind(",")
                dimensionList = dimensionList[:index] + ' and' + dimensionList[index + 1:]

                f.write('<p><b>%s in %s</b></p>' % ('All functions', dimensionList))
                f.write('<div>')
                for dimension in dimensions:
                    f.write(addImage('pplogloss_%02dD_%s.%s' % (dimension, function_group, extension), True))
                f.write('</div>')

                f.write("\n<!--tables-->\n")
                scenario = testbedsettings.current_testbed.scenario
                f.write(captionStringFormat % htmldesc.getValue('##bbobloglosstablecaption' + scenario + '##'))

                for typeKey, typeValue in functionGroups.iteritems():
                    f.write('<p><b>%s in %s</b></p>' % (typeValue, dimensionList))
                    f.write('<div>')
                    for dimension in dimensions:
                        f.write(addImage('pplogloss_%02dD_%s.%s' % (dimension, typeKey, extension), True))
                    f.write('</div>')

                f.write(captionStringFormat % htmldesc.getValue('##bbobloglossfigurecaption' + scenario + '##'))

        if caption:
            f.write(captionStringFormat % caption)

        f.write("\n</BODY>\n</HTML>")


<<<<<<< HEAD
def write_ECDF(f, dimension, extension, captionStringFormat, functionGroups):
    """Writes line for ECDF images."""

    names = ['pprldmany']

    headerECDF = 'Empirical Cumulative Distribution Functions (ECDFs) per function group for dimension %d' % dimension
    f.write("\n<H2> %s </H2>\n" % headerECDF)
    for typeKey, typeValue in functionGroups.iteritems():
        f.write('<p><b>%s</b></p>' % typeValue)
        for name in names:
            f.write(addImage('%s_%02dD_%s.%s' % (name, dimension, typeKey, extension), True))

    f.write(captionStringFormat % ('\n##bbobECDFslegend%d##' % dimension))


def write_pptables(f, dimension, captionStringFormat, first_function_number, last_function_number, bestAlgExists):
    """Writes line for pptables images."""
    
    additionalText = ('divided by the best aRT measured during BBOB-%d' %testbedsettings.current_testbed.best_algorithm_year) if bestAlgExists else ''
    # Manh : the caption varies in best_algorithm_year
    
    currentHeader = 'Table showing the aRT in number of function evaluations %s ' \
                    'for dimension %d' % (additionalText, dimension)
=======
def write_tables(f, caption_string_format, best_alg_exists, html_key, legend_key):
    currentHeader = 'Table showing the aRT in number of function evaluations'
    if best_alg_exists:
        currentHeader += ' divided by the best aRT measured during BBOB-2009'
>>>>>>> 35539114

    f.write("\n<H2> %s </H2>\n" % currentHeader)
    f.write("\n<!--%s-->\n" % html_key)
    key = legend_key + testbedsettings.current_testbed.scenario
    f.write(caption_string_format % htmldesc.getValue('##' + key + '##'))


def copy_js_files(outputdir):
    """Copies js files to output directory."""

    js_folder = os.path.join(os.path.dirname(os.path.realpath(__file__)), 'js')
    for file in os.listdir(js_folder):
        if file.endswith(".js"):
            shutil.copy(os.path.join(js_folder, file), outputdir)


def discretize_limits(limits, smaller_steps_limit=3.1):
    """return new limits with discrete values in k * 10**i with k in [1, 3].

    `limits` has len 2 and the new lower limit is always ``10**-0.2``.

    if `limits[1] / limits[0] < 10**smaller_steps_limits`, k == 3 is an
    additional choice.
    """
    ymin, ymax = limits
    ymin = np.max((ymin, 10 ** -0.2))
    ymax = int(ymax + 1)

    ymax_new = 10 ** np.ceil(np.log10(ymax)) * (1 + 1e-6)
    if 3. * ymax_new / 10 > ymax and np.log10(ymax / ymin) < smaller_steps_limit:
        ymax_new *= 3. / 10
    ymin_new = 10 ** np.floor(np.log10(ymin)) / (1 + 1e-6)
    if 11 < 3 and 3 * ymin_new < ymin and np.log10(ymax / ymin) < 1.1:
        ymin_new *= 3

    if ymin_new < 1.1:
        ymin_new = 10 ** -0.2
    ymin_new = 10 ** -0.2
    return ymin_new, ymax_new


def marker_positions(xdata, ydata, nbperdecade, maxnb,
                     ax_limits=None, y_transformation=None):
    """return randomized marker positions

    replacement for downsample, could be improved by becoming independent
    of axis limits?
    """
    if ax_limits is None:  # use current axis limits
        ax_limits = plt.axis()
    tfy = y_transformation
    if tfy is None:
        tfy = lambda x: x  # identity

    xdatarange = np.log10(max([max(xdata), ax_limits[0], ax_limits[1]]) + 0.5) - \
                 np.log10(
                     min([min(xdata), ax_limits[0], ax_limits[1]]) + 0.5)  # np.log10(xdata[-1]) - np.log10(xdata[0])
    ydatarange = tfy(max([max(ydata), ax_limits[2], ax_limits[3]]) + 0.5) - \
                 tfy(min([min(ydata), ax_limits[2], ax_limits[3]]) + 0.5)  # tfy(ydata[-1]) - tfy(ydata[0])
    nbmarkers = np.min([maxnb, nbperdecade +
                        np.ceil(nbperdecade * (1e-99 + np.abs(np.log10(max(xdata)) - np.log10(min(xdata)))))])
    probs = np.abs(np.diff(np.log10(xdata))) / xdatarange + \
            np.abs(np.diff(tfy(ydata))) / ydatarange
    xpos = []
    ypos = []
    if sum(probs) > 0:
        xoff = np.random.rand() / nbmarkers
        probs /= sum(probs)
        cum = np.cumsum(probs)
        for xact in np.arange(0, 1, 1. / nbmarkers):
            pos = xoff + xact + (1. / nbmarkers) * (0.3 + 0.4 * np.random.rand())
            idx = np.abs(cum - pos).argmin()  # index of closest value
            xpos.append(xdata[idx])
            ypos.append(ydata[idx])
    xpos.append(xdata[-1])
    ypos.append(ydata[-1])
    return xpos, ypos


def plotUnifLogXMarkers(x, y, nbperdecade, logscale=False, **kwargs):
    """Proxy plot function: markers are evenly spaced on the log x-scale

    Remark/TODO: should be called plot_with_unif_markers!? Here is where
    the ECDF plot "done in pprldmany" actually happens.

    This method generates plots with markers regularly spaced on the
    x-scale whereas the matplotlib.pyplot.plot function will put markers
    on data points.

    This method outputs a list of three lines.Line2D objects: the first
    with the line style, the second for the markers and the last for the
    label.

    This function only works with monotonous graph.
    """
    res = plt.plot(x, y, **kwargs)  # shouldn't this be done in the calling code?

    if 'marker' in kwargs and len(x) > 0:
        # x2, y2 = downsample(x, y)
        x2, y2 = marker_positions(x, y, nbperdecade, 19, plt.axis(),
                                  np.log10 if logscale else None)
        res2 = plt.plot(x2, y2)
        for i in res2:
            i.update_from(res[0])  # copy all attributes of res
        plt.setp(res2, linestyle='', label='')
        res.extend(res2)

    if 'label' in kwargs:
        res3 = plt.plot([], [], **kwargs)
        for i in res3:
            i.update_from(res[0])  # copy all attributes of res
        res.extend(res3)

    plt.setp(res[0], marker='', label='')
    return res


def consecutiveNumbers(data, prefix=''):
    """Groups a sequence of integers into ranges of consecutive numbers.
    If the prefix is set then the it's placed before each number.

    Example::
      >>> import os
      >>> os.chdir(os.path.abspath(os.path.dirname(os.path.dirname('__file__'))))
      >>> import bbob_pproc as bb
      >>> bb.ppfig.consecutiveNumbers([0, 1, 2, 4, 5, 7, 8, 9])
      '0-2, 4, 5, 7-9'
      >>> bb.ppfig.consecutiveNumbers([0, 1, 2, 4, 5, 7, 8, 9], 'f')
      'f0-f2, f4, f5, f7-f9'

    Range of consecutive numbers is at least 3 (therefore [4, 5] is
    represented as "4, 5").
    """
    res = []
    tmp = groupByRange(data)
    for i in tmp:
        tmpstring = list(prefix + str(j) for j in i)
        if len(i) <= 2:  # This means length of ranges are at least 3
            res.append(', '.join(tmpstring))
        else:
            res.append('-'.join((tmpstring[0], tmpstring[-1])))

    return ', '.join(res)


def groupByRange(data):
    """Groups a sequence of integers into ranges of consecutive numbers.

    Helper function of consecutiveNumbers(data), returns a list of lists.
    The key to the solution is differencing with a range so that
    consecutive numbers all appear in same group.
    Useful for determining ranges of functions.
    Ref: http://docs.python.org/release/3.0.1/library/itertools.html
    """
    res = []
    for _k, g in groupby(enumerate(data), lambda (i, x): i - x):
        res.append(list(i for i in map(itemgetter(1), g)))

    return res


def logxticks(limits=[-np.inf, np.inf]):
    """Modify log-scale figure xticks from 10^i to i for values with the
    ``limits`` and (re-)sets the current xlim() thereby turning autoscale
    off (if it was on).

    This is to have xticks that are more visible.
    Modifying the x-limits of the figure after calling this method will
    not update the ticks.
    Please make sure the xlabel is changed accordingly.
    """
    _xticks = plt.xticks()
    xlims = plt.xlim()
    newxticks = []
    for j in _xticks[0]:
        if j > limits[0] and j < limits[1]:  # tick annotations only within the limits
            newxticks.append('%d' % round(np.log10(j)))
        else:
            newxticks.append('')
    plt.xticks(_xticks[0], newxticks)  # this changes the limits (only in newer versions of mpl?)
    plt.xlim(xlims[0], xlims[1])
    # TODO: check the xlabel is changed accordingly?


def beautify():
    """ Customize a figure by adding a legend, axis label, etc."""
    # TODO: what is this function for?
    # Input checking

    # Get axis handle and set scale for each axis
    axisHandle = plt.gca()
    axisHandle.set_yscale("log")

    # Grid options
    axisHandle.grid(True)

    _ymin, ymax = plt.ylim()
    plt.ylim(ymin=10 ** -0.2, ymax=ymax)  # Set back the default maximum.

    tmp = axisHandle.get_yticks()
    tmp2 = []
    for i in tmp:
        tmp2.append('%d' % round(np.log10(i)))
    axisHandle.set_yticklabels(tmp2)
    axisHandle.set_ylabel('log10 of aRT')


def generateData(dataSet, targetFuncValue):
    """Returns an array of results to be plotted.

    1st column is ert, 2nd is  the number of success, 3rd the success
    rate, 4th the sum of the number of function evaluations, and
    finally the median on successful runs.
    """
    it = iter(reversed(dataSet.evals))
    i = it.next()
    prev = np.array([np.nan] * len(i))

    while i[0] <= targetFuncValue:
        prev = i
        try:
            i = it.next()
        except StopIteration:
            break

    data = prev[1:].copy()  # keep only the number of function evaluations.
    # was up to rev4997: succ = (np.isnan(data) == False)  # better: ~np.isnan(data)
    succ = np.isfinite(data)
    if succ.any():
        med = toolsstats.prctile(data[succ], 50)[0]
        # Line above was modified at rev 3050 to make sure that we consider only
        # successful trials in the median
    else:
        med = np.nan

    # prepare to compute runlengths / aRT with restarts (AKA SP1)
    data[np.isnan(data)] = dataSet.maxevals[np.isnan(data)]

    res = []
    res.extend(toolsstats.sp(data, issuccessful=succ, allowinf=False))
    res.append(np.mean(data))  # mean(FE)
    res.append(med)

    return np.array(res)


def plot(dsList, _valuesOfInterest=(10, 1, 1e-1, 1e-2, 1e-3, 1e-5, 1e-8),
         isbyinstance=True, kwargs={}):
    """From a DataSetList, plot a graph. Not in use and superseeded by ppfigdim.main!?"""

    # set_trace()
    res = []

    valuesOfInterest = list(_valuesOfInterest)
    valuesOfInterest.sort(reverse=True)

    def transform(dsList):
        """Create dictionary of instances."""

        class StrippedUpDS():
            """Data Set stripped up of everything."""

            pass

        res = {}
        for i in dsList:
            dictinstance = i.createDictInstance()
            for j, idx in dictinstance.iteritems():
                tmp = StrippedUpDS()
                idxs = list(k + 1 for k in idx)
                idxs.insert(0, 0)
                tmp.evals = i.evals[:, np.r_[idxs]].copy()
                tmp.maxevals = i.maxevals[np.ix_(idx)].copy()
                res.setdefault(j, [])
                res.get(j).append(tmp)
        return res

    for i in range(len(valuesOfInterest)):

        succ = []
        unsucc = []
        displaynumber = []

        dictX = transform(dsList)
        for x in sorted(dictX.keys()):
            dsListByX = dictX[x]
            for j in dsListByX:
                tmp = generateData(j, valuesOfInterest[i])
                if tmp[2] > 0:  # Number of success is larger than 0
                    succ.append(np.append(x, tmp))
                    if tmp[2] < j.nbRuns():
                        displaynumber.append((x, tmp[0], tmp[2]))
                else:
                    unsucc.append(np.append(x, tmp))

        if succ:
            tmp = np.vstack(succ)
            # aRT
            res.extend(plt.plot(tmp[:, 0], tmp[:, 1], **kwargs))
            # median
            tmp2 = plt.plot(tmp[:, 0], tmp[:, -1], **kwargs)
            plt.setp(tmp2, linestyle='', marker='+', markersize=30, markeredgewidth=5)
            # , color=colors[i], linestyle='', marker='+', markersize=30, markeredgewidth=5))
            res.extend(tmp2)

        # To have the legend displayed whatever happens with the data.
        tmp = plt.plot([], [], **kwargs)
        plt.setp(tmp, label=' %+d' % (np.log10(valuesOfInterest[i])))
        res.extend(tmp)

        # Only for the last target function value
        if unsucc:
            tmp = np.vstack(unsucc)  # tmp[:, 0] needs to be sorted!
            res.extend(plt.plot(tmp[:, 0], tmp[:, 1], **kwargs))

    if displaynumber:  # displayed only for the smallest valuesOfInterest
        for j in displaynumber:
            t = plt.text(j[0], j[1] * 1.85, "%.0f" % j[2],
                         horizontalalignment="center",
                         verticalalignment="bottom")
            res.append(t)

    return res


def get_first_html_file(current_dir, prefix):
    filename_list = get_sorted_html_files(current_dir, prefix)
    if filename_list:
        return filename_list[0][0]

    return None


def get_sorted_html_files(current_dir, prefix):

    suffix = 'D.html'
    prefix += '_'

    filename_dict = {}
    for (dir_path, dir_names, file_names) in os.walk(current_dir):
        for filename in file_names:
            if filename.startswith(prefix) and filename.endswith(suffix):
                stripped_filename = filename.replace(prefix, '').replace(suffix, '')
                if stripped_filename.isdigit():
                    key = int(stripped_filename)
                    filename_dict[key] = filename
        break

    pair_list = []
    firstFile = None
    previousFile = None
    for key, filename in sorted(filename_dict.items()):
        if not firstFile:
            firstFile = filename

        if previousFile:
            pair_list.append([previousFile, filename])
        previousFile = filename

    if firstFile and previousFile:
        pair_list.append([previousFile, firstFile])

    return pair_list<|MERGE_RESOLUTION|>--- conflicted
+++ resolved
@@ -281,11 +281,6 @@
           f.write(
               '<H3><a href="%s.html">Average runtime for selected targets</a></H3>\n'
               % genericsettings.pptables_file_name)
-
-          # Wassim: kept these two instructions from older code
-          write_ECDF(f, testbedsettings.current_testbed.htmlDimsOfInterest[0], extension, captionStringFormat, functionGroups)
-          write_ECDF(f, testbedsettings.current_testbed.htmlDimsOfInterest[1], extension, captionStringFormat, functionGroups)
-
 
         elif htmlPage is HtmlPage.PPSCATTER:
             currentHeader = 'Scatter plots per function'
@@ -345,25 +340,9 @@
             f.write(captionStringFormat % htmldesc.getValue('##' + key + '##'))
 
         elif htmlPage is HtmlPage.PPTABLE2:
-<<<<<<< HEAD
-            currentHeader = 'Table showing the aRT in number of function evaluations'
-            if bestAlgExists:
-                currentHeader += ' divided by the best aRT measured during BBOB-%d' %testbedsettings.current_testbed.best_algorithm_year
-            # Manh : the caption varies in best_algorithm_year
-
-            f.write("\n<H2> %s </H2>\n" % currentHeader)
-            f.write("\n<!--pptable2Html-->\n")
-            key = 'bbobpptablestwolegend' + testbedsettings.current_testbed.scenario
-            f.write(captionStringFormat % htmldesc.getValue('##' + key + '##'))
-=======
             write_tables(f, captionStringFormat, bestAlgExists, 'pptable2Html', 'bbobpptablestwolegend')
->>>>>>> 35539114
 
         elif htmlPage is HtmlPage.PPTABLES:
-            # Wassim: kept these two instructions below from older code
-            write_pptables(f, testbedsettings.current_testbed.htmlDimsOfInterest[0], captionStringFormat, first_function_number, last_function_number, bestAlgExists)
-            write_pptables(f, testbedsettings.current_testbed.htmlDimsOfInterest[1], captionStringFormat, first_function_number, last_function_number, bestAlgExists)
-
             write_tables(f, captionStringFormat, bestAlgExists, 'pptablesHtml', 'bbobpptablesmanylegend')
 
         elif htmlPage is HtmlPage.PPRLDISTR:
@@ -438,36 +417,10 @@
         f.write("\n</BODY>\n</HTML>")
 
 
-<<<<<<< HEAD
-def write_ECDF(f, dimension, extension, captionStringFormat, functionGroups):
-    """Writes line for ECDF images."""
-
-    names = ['pprldmany']
-
-    headerECDF = 'Empirical Cumulative Distribution Functions (ECDFs) per function group for dimension %d' % dimension
-    f.write("\n<H2> %s </H2>\n" % headerECDF)
-    for typeKey, typeValue in functionGroups.iteritems():
-        f.write('<p><b>%s</b></p>' % typeValue)
-        for name in names:
-            f.write(addImage('%s_%02dD_%s.%s' % (name, dimension, typeKey, extension), True))
-
-    f.write(captionStringFormat % ('\n##bbobECDFslegend%d##' % dimension))
-
-
-def write_pptables(f, dimension, captionStringFormat, first_function_number, last_function_number, bestAlgExists):
-    """Writes line for pptables images."""
-    
-    additionalText = ('divided by the best aRT measured during BBOB-%d' %testbedsettings.current_testbed.best_algorithm_year) if bestAlgExists else ''
-    # Manh : the caption varies in best_algorithm_year
-    
-    currentHeader = 'Table showing the aRT in number of function evaluations %s ' \
-                    'for dimension %d' % (additionalText, dimension)
-=======
 def write_tables(f, caption_string_format, best_alg_exists, html_key, legend_key):
     currentHeader = 'Table showing the aRT in number of function evaluations'
     if best_alg_exists:
-        currentHeader += ' divided by the best aRT measured during BBOB-2009'
->>>>>>> 35539114
+        currentHeader += ' divided by the best aRT measured during BBOB-%d' %testbedsettings.current_testbed.best_algorithm_year
 
     f.write("\n<H2> %s </H2>\n" % currentHeader)
     f.write("\n<!--%s-->\n" % html_key)
