#! /usr/bin/env python
# -*- coding: utf-8 -*-

"""Raw post-processing routines.

This module implements class :py:class:`DataSet`, unit element in the
post-processing and class :py:class:`DataSetList`, sequence of instances
of :py:class:`DataSet`.

Futhermore it implements methods for dealing with a third data structure
which is a dictionary of :py:class:`DataSetList` which is handy when
dealing with :py:class:`DataSetList` instances from multiple algorithms
for comparisons.

"""

# TODO: dictAlg should become the class DictALg that is a dictionary of DataSetLists with
# usecase DictAlg(algdict).by_dim() etc  

from __future__ import absolute_import

import sys
import os
import ast
import re
import pickle, gzip  # gzip is for future functionality: we probably never want to pickle without gzip anymore
import warnings
from pdb import set_trace
import numpy, numpy as np
import matplotlib.pyplot as plt
from collections import OrderedDict
from . import genericsettings, findfiles, toolsstats, toolsdivers
from . import testbedsettings
from .readalign import split, alignData, HMultiReader, VMultiReader, openfile
from .readalign import HArrayMultiReader, VArrayMultiReader, alignArrayData
from .ppfig import consecutiveNumbers, Usage

do_assertion = genericsettings.force_assertions # expensive assertions
targets_displayed_for_info = [10, 1., 1e-1, 1e-3, 1e-5, 1e-8]  # only to display info in DataSetList.info
maximal_evaluations_only_to_last_target = False  # was true in release 13.03, leads naturally to better results


def _DataSet_complement_data(self, step=10**0.2, final_target=1e-8):
    """insert a line for each target value.

    To be resolved: old data sets don't have this method,
    therefore it must be global in the module

    """
    try:
        if self._is_complemeted_data:
            return
    except AttributeError:
        pass
    if step < 1:
        step = 1. / step
    assert step > 1
    
    # check that step splits 10 into uniform intervals on the log scale
    if np.abs(0.2 / np.log10(step) - np.round(0.2 / np.log10(step))) > 1e-11:
        print np.log10(step) 
        raise NotImplementedError('0.2 / log10(step) must be an integer to be compatible with previous data')

    i = 0
    newdat = []
    self.evals = np.array(self.evals, copy=False)
    for i in xrange(len(self.evals) - 1):
        newdat.append(self.evals[i])
        target = self.evals[i][0] / step
        while target >= final_target and target > self.evals[i+1][0] and target / self.evals[i+1][0] - 1 > 1e-9:
            newdat.append(self.evals[i+1])
            newdat[-1][0] = target
            target /= step
    newdat.append(self.evals[-1])
    
    # raise NotImplementedError('needs yet to be re-checked, tested, approved')  # check newdat and self.evals
    self.evals = np.array(newdat)  # for portfolios, self.evals is not an array
    assert np.max(np.abs(self.evals[:-1, 0] / self.evals[1:, 0] - 10**step)) < 1e-11
    self._is_complemented_data = True # TODO: will remain true forever, this needs to be set to False again somewhere? 

def cocofy(filename):
    """Replaces bbob_pproc references in pickles files with coco_pproc
        This could become necessary for future backwards compatibility,
        however rather should become a class method. """
    import fileinput
    for line in fileinput.input(filename, inplace=1):
#       if "bbob" in line:
        sys.stdout.write(line.replace("bbob_pproc","coco_pproc"))
    fileinput.close

# CLASS DEFINITIONS

class TargetValues(object):
    """store and retrieve a list of target function values::

        >>> import numpy as np
        >>> import bbob_pproc.pproc as pp
        >>> targets = [10**i for i in np.arange(2, -8.1, -0.2)]
        >>> targets_as_class = pp.TargetValues(targets)
        >>> assert targets_as_class() == targets
    
    In itself this class is useless, as it does not more than a simple list
    could do, but it serves as interface for derived classes, where ``targets()``
    requires an actual argument ``targets(fun_dim)``. 
    
    Details: The optional argument for calling the class instance is needed to 
    be consistent with the derived ``class RunlengthBasedTargetValues``. 
    
    """
    def __init__(self, target_values, discretize=None):
        if 11 < 3 and isinstance(target_values, TargetValues):  # type cast passing behavior
            return self  # caveat: one might think a copy should be made
            self.__dict__ = target_values.__dict__  # this is not a copy
            return
        self.target_values = sorted(target_values, reverse=True)
        if discretize:
            self.target_values = self._discretize(self.target_values)
        self._short_info = "absolute targets"

    @property
    def short_info(self):
        return self._short_info

    @staticmethod
    def cast(target_values_or_class_instance, *args, **kwargs):
        """idempotent cast to ``TargetValues`` class type, specifically
        ``return TargetValues(target_values_or_class_instance) 
            if not isinstance(target_values_or_class_instance, TargetValues) 
            else target_values_or_class_instance`` 
            
        """
        if isinstance(target_values_or_class_instance, TargetValues):
            return target_values_or_class_instance
        else:
            return TargetValues(target_values_or_class_instance, *args, **kwargs)

    def __len__(self):
        return len(self.target_values)

    def __call__(self, fun_dim_but_not_use=None, discretize=None):
        if discretize:
            return self._discretize(self.target_values)
        return self.target_values
    @staticmethod
    def _discretize(target_list):
        """return a "similar" list with targets in [10**i/5]
        """
        number_per_magnitude = 5  # will become input arg if needed
        factor = float(number_per_magnitude)
        return [10**(np.round(factor * np.log10(t)) / factor)
                for t in target_list]
    def label(self, i):
        """return the ``i``-th target value as ``str``, to be overwritten by a derived class"""
        return toolsdivers.num2str(self.target_values[i], significant_digits=2)

    def loglabel(self, i, decimals=0):
        """return ``log10`` of the ``i``-th target value as ``str``, to be overwritten by a derived class"""
        # return str(int(np.round(np.log10(self.target_values[i]), decimals)))
        return toolsdivers.num2str(np.log10(self.target_values[i]), significant_digits=decimals+1)

    def labels(self):
        """target values as a list of ``str``"""
        i, res = 0, []
        try:
            while True:
                res.append(self.label(i))
                i += 1
        except IndexError:
            return res
 
    def loglabels(self, decimals=0):
        """``log10`` of the target values as a list of ``str``"""
        i, res = 0, []
        try:
            while True:
                res.append(self.loglabel(i, decimals))
                i += 1
        except IndexError:
            return res

    def label_name(self):
        return 'Df'

class RunlengthBasedTargetValues(TargetValues):
    """a class instance call returns f-target values based on 
    reference runlengths::
    
        >>> import os
        >>> import bbob_pproc as bb
        >>> cwd = os.getcwd()
        >>> os.chdir("..")
        >>> targets = bb.pproc.RunlengthBasedTargetValues([0.5, 1.2, 3, 10, 50])  # by default times_dimension==True
        >>> targets(fun_dim=(1, 20)) # doctest:+ELLIPSIS
          Loading best algorithm data from ...
        array([  6.30957345e+01,   5.75439938e+01,   1.00000000e-08,
                 1.00000000e-08,   1.00000000e-08])
        >>> os.chdir(cwd)
             
    returns a list of target f-values for F1 in 20-D, based on the 
    aRT values ``[0.5,...,50]``. 
        
    Details: The computation starts from the smallest budget and the resulting f-target 
    must always be at least a factor of ``force_different_targets_factor`` smaller 
    than the previous one. If the ``smallest_target`` is superseded, the log values
    are linearly rescaled such that the easiest found target remains the same and 
    the smallest target becomes ``smallest_target``. 
    
    TODO: see compall/determineFtarget2.FunTarget
    
    """
    @staticmethod
    def cast(run_lengths_or_class_instance, *args, **kwargs):
        """idempotent cast to ``RunlengthBasedTargetValues`` class type"""
        if isinstance(run_lengths_or_class_instance, RunlengthBasedTargetValues):
            return run_lengths_or_class_instance
        else:
            return RunlengthBasedTargetValues(run_lengths_or_class_instance, *args, **kwargs)
        
    def __init__(self, run_lengths, reference_data='bestAlgorithm',
                 smallest_target=1e-8, times_dimension=True, 
                 force_different_targets_factor=10**0.04,
                 unique_target_values=False,
                 step_to_next_difficult_target=10**0.2):
        """calling the class instance returns run-length based
        target values based on the reference data, individually
        computed for a given ``(funcId, dimension)``. 
        
        :param run_lengths: sequence of values. 
        :param reference_data: 
            can be a string like ``"bestAlgorithm"`` or a dictionary
            of best data sets (e.g. from ``bestalg.generate(...)``)
            or a list of algorithm folder/data names (not thoroughly
            tested).
        :param smallest_target:
        :param times_dimension:
        :param force_different_targets_factor:
            given the target values are computed from the 
            ``reference_data``, enforces that all target
            values are different by at last ``forced_different_targets_factor``
            if ``forced_different_targets_factor``. Default ``10**0.04`` means 
            that within the typical precision of ``10**0.2`` at most five 
            consecutive targets can be identical.
        :param step_to_next_difficult_target:
            the next more difficult target (just) not reached within the
            target run length is chosen, where ``step_to_next_difficult_target``
            defines "how much more difficult".

        TODO: check use case where ``reference_data`` is a dictionary similar
        to ``bestalg.bestAlgorithmEntries`` with each key dim_fun a reference
        DataSet, computed by bestalg module or portfolio module.

            dsList, sortedAlgs, dictAlg = pproc.processInputArgs(args, verbose=verbose)
            ref_data = bestalg.generate(dictAlg)
            targets = RunlengthBasedTargetValues([1, 2, 4, 8], ref_data)

        """
        self.reference_data = reference_data
        if force_different_targets_factor < 1:
            force_different_targets_factor **= -1 
        self._short_info = "budget-based targets"
        self.run_lengths = sorted(run_lengths)
        self.smallest_target = smallest_target
        self.step_to_next_difficult_target = step_to_next_difficult_target**np.sign(np.log(step_to_next_difficult_target))
        self.times_dimension = times_dimension
        self.unique_target_values = unique_target_values
        # force_different_targets and target_discretization could talk to each other? 
        self.force_different_targets_factor = force_different_targets_factor
        self.target_discretization_factor = 10**0.2  # in accordance with default recordings
        self.reference_algorithm = ''
        self.initialized = False
    def initialize(self):
        """lazy initialization to prevent slow import"""
        if self.initialized:
            return self
        if self.reference_data == 'bestAlgorithm': # bestalg data are loaded
            self.reference_algorithm = self.reference_data
            self._short_info = 'reference budgets from ' + self.reference_data

            from . import bestalg
            self.reference_data = bestalg.load_best_algorithm()
            # TODO: remove targets smaller than 1e-8
        elif type(self.reference_data) is str:  # self.reference_data in ('RANDOMSEARCH', 'IPOP-CMA-ES') should work
            self._short_info = 'reference budgets from ' + self.reference_data
            dsl = DataSetList(os.path.join(sys.modules[globals()['__name__']].__file__.split('bbob_pproc')[0], 
                                           'bbob_pproc', 'data', self.reference_data))  
            dsd = {}
            for ds in dsl:
                # ds._clean_data()
                dsd[(ds.funcId, ds.dim)] = ds
            self.reference_data = dsd
        elif isinstance(self.reference_data, list):
            if not isinstance(self.reference_data[0], basestring):
                raise ValueError("RunlengthBasedTargetValues() expected a string, dict, or list of strings as second argument,"
                + (" got a list of %s" % str(type(self.reference_data[0]))))
            # dsList, sortedAlgs, dictAlg = processInputArgs(self.reference_data)
            self.reference_data = processInputArgs(self.reference_data)[2]
            self.reference_algorithm = self.reference_data[self.reference_data.keys()[0]].algId
        else:
            # assert len(byalg) == 1
            # we assume here that self.reference_data is a dictionary
            # of best data sets
            self.reference_algorithm = self.reference_data[self.reference_data.keys()[0]].algId
        self.initialized = True
        return self
    def __len__(self):
        return len(self.run_lengths)  
    def __call__(self, fun_dim=None, discretize=None):
        """Get all target values for the respective function and dimension  
        and reference aRT values (passed during initialization). `fun_dim`
        is a tuple ``(fun_nb, dimension)`` like ``(1, 20)`` for the 20-D
        sphere.

        ``if discretize`` all targets are in [10**i/5 for i in N], in case
        achieved via rounding on the log-scale.
        
        Details: f_target = arg min_f { ERT_best(f) > max(1, target_budget * dimension**times_dimension_flag) }, 
        where f are the values of the ``DataSet`` ``target`` attribute. The next difficult target is chosen
        not smaller as target / 10**0.2. 
        
        Returned are the aRT for targets that, within the given budget, the
        best 2009 algorithm just failed to achieve.

        """            
        self.initialize()
        if self.force_different_targets_factor**len(self.run_lengths) > 1e3:
                warnings.warn('enforced different target values might spread more than three orders of magnitude')
        if fun_dim is None:
            raise ValueError('call to RunlengthbasedTargetValues class instance needs the parameter ``fun_dim``, none given')
        fun_dim = tuple(fun_dim)
        dim_fun = tuple(reversed(fun_dim))
        if fun_dim[0] > 100 and self.run_lengths[-1] * fun_dim[1]**self.times_dimension < 1e3:
            ValueError("short running times don't work on noisy functions")

        if not self.reference_data:
            raise ValueError, 'When running with the runlegth based target values ' \
                              'the reference data (i.e. best algorithm) must exist.'

        ds = self.reference_data[dim_fun]
        if 11 < 3:   
            try:
                ds._complement_data() # is not fully implemented and not here not necessary
            except AttributeError: # loaded classes might not have this method
                # need a hack here
                _DataSet_complement_data(ds, self.target_discretization_factor)
        # end is the first index in ds.target with a values smaller than smallest_target
        try:
            end = np.nonzero(ds.target >= self.smallest_target)[0][-1] + 1 
            # same as end = np.where(ds.target >= smallest_target)[0][-1] + 1 
        except IndexError:
            end = len(ds.target)

        if genericsettings.test:
            if 11 < 3 and not toolsdivers.equals_approximately(ds.target[end-2] / ds.target[end-1], 10**0.2, 1e-8):
                print 'last two targets before index', end
                print ds.target[end-2:end]
            try: 
                assert ds.ert[0] == 1  # we might have to compute these the first time
            except AssertionError:
                print fun_dim, ds.ert[0], 'ert[0] != 1 in TargetValues.__call__' 
            try: 
                # check whether there are gaps between the targets 
                assert all(toolsdivers.equals_approximately(10**0.2, ds.target[i] / ds.target[i+1]) for i in xrange(end-1))
                # if this fails, we need to insert the missing target values 
            except AssertionError:
                if 1 < 3:
                    print fun_dim, ds.ert[0], 'not all targets are recorded in TargetValues.__call__ (this could be a bug)' 
                    print ds.target
                    # 1/0
        
        # here the test computation starts
        targets = []
        if genericsettings.test: 
            for rl in self.run_lengths:
                # choose largest target not achieved by reference aRT
                indices = np.nonzero(ds.ert[:end] > np.max((1, rl * (fun_dim[1] if self.times_dimension else 1))))[0]
                if len(indices):  # larger ert exists
                    targets.append(np.max((ds.target[indices[0]],  # first missed target 
                                           (1 + 1e-9) * ds.target[indices[0] - 1] / self.step_to_next_difficult_target))) # achieved target / 10*0.2
                else:
                    # TODO: check whether this is the final target! If not choose a smaller than the last achieved one. 
                    targets.append(ds.target[end-1])  # last target
                    if targets[-1] > (1 + 1e-9) * self.smallest_target:
                        targets[-1] = (1 + 1e-9) * targets[-1] / self.step_to_next_difficult_target
                
                if len(targets) > 1 and targets[-1] >= targets[-2] and self.force_different_targets_factor > 1 and targets[-1] > self.smallest_target:
                    targets[-1] = targets[-2] / self.force_different_targets_factor
            targets = np.array(targets, copy=False)
            targets[targets < self.smallest_target] = self.smallest_target
            
            # a few more sanity checks
            if targets[-1] < self.smallest_target:
                print 'runlength based targets', fun_dim, ': correction for small smallest target applied (should never happen)'
                b = float(targets[0])
                targets = np.exp(np.log(targets) * np.log(b / self.smallest_target) / np.log(b / targets[-1]))
                targets *= (1 + 1e-12) * self.smallest_target / targets[-1]
                assert b <= targets[0] * (1 + 1e-10)
                assert b >= targets[0] / (1 + 1e-10)
            assert targets[-1] >= self.smallest_target
            assert len(targets) == 1 or all(np.diff(targets) <= 0)
            assert len(ds.ert) == len(ds.target)
        
        # here the actual computation starts
        old_targets = targets
        targets = [] 
        for rl in self.run_lengths:
            # choose best target achieved by reference aRT times step_to_next_difficult_target
            indices = np.nonzero(ds.ert[:end] <= np.max((1, rl * (fun_dim[1] if self.times_dimension else 1))))[0]
            if not len(indices):
                warnings.warn('  too easy run length ' + str(rl) +
                              ' for (f,dim)=' + str(fun_dim))
                targets.append(ds.target[0])
            else:
                targets.append((1 + 1e-9) * ds.target[indices[-1]]
                               / self.step_to_next_difficult_target)
            
            if (len(targets) > 1 and targets[-1] >= targets[-2] and 
                self.force_different_targets_factor > 1):
                targets[-1] = targets[-2] / self.force_different_targets_factor
        targets = np.array(targets, copy=False)
        targets[targets < self.smallest_target] = self.smallest_target

        # a few more sanity checks
        if targets[-1] < self.smallest_target:
            print 'runlength based targets', fun_dim, ': correction for small smallest target applied (should never happen)'
            b = float(targets[0])
            targets = np.exp(np.log(targets) * np.log(b / self.smallest_target) / np.log(b / targets[-1]))
            targets *= (1 + 1e-12) * self.smallest_target / targets[-1]
            assert b <= targets[0] * (1 + 1e-10)
            assert b >= targets[0] / (1 + 1e-10)
        assert targets[-1] >= self.smallest_target
        assert len(targets) == 1 or all(np.diff(targets) <= 0)
        assert len(ds.ert) == len(ds.target)

        if genericsettings.test and not all(targets == old_targets): # or (fun_dim[0] == 19 and len(targets) > 1):
            print 'WARNING: target values are different compared to previous version'
            print fun_dim
            print targets / old_targets - 1
            print targets

        if self.unique_target_values:
            len_ = len(targets)
            targets = np.array(list(reversed(sorted(set(targets)))))
            # print(' '.join((str(len(targets)), 'of', str(len_), 'targets kept')))
        if discretize:
            return self._discretize(targets)
        return targets    

    get_targets = __call__  # an alias
    
    def label(self, i):
        """return i-th target value as string"""
        return toolsdivers.num2str(self.run_lengths[i], significant_digits=2)

    def loglabel(self, i, decimals=1):
        """``decimals`` is used for ``round``"""
        return toolsdivers.num2str(np.log10(self.run_lengths[i]), significant_digits=decimals+1)
        # return str(np.round(np.log10(self.run_lengths[i]), decimals))
    
    def labels(self):
        """target values as a list of ``str``"""
        i, res = 0, []
        try:
            while True:
                res.append(self.label(i))
                i += 1
        except IndexError:
            return res
    
    def label_name(self):
        return 'RL' + ('/dim' if self.times_dimension else '')

    def _generate_erts(self, ds, target_values):
        """compute for all target values, starting with 1e-8, the ert value
        and store it in the reference_data_set attribute
        
        """
        raise NotImplementedError
              
class DataSet():
    """Unit element for the COCO post-processing.

    An instance of this class is created from one unit element of
    experimental data. One unit element would correspond to data for a
    given algorithm (a given :py:attr:`algId` and a :py:attr:`comment`
    line) and a given problem (:py:attr:`funcId` and
    :py:attr:`dimension`).

    Class attributes:

      - *funcId* -- function Id (integer)
      - *dim* -- dimension (integer)
      - *indexFiles* -- associated index files (list of strings)
      - *dataFiles* -- associated data files (list of strings)
      - *comment* -- comment for the setting (string)
      - *targetFuncValue* -- final target function value (float), might be missing
      - *precision* -- final ftarget - fopt (float), data with 
                       target[idat] < precision are optional and not relevant.  
      - *algId* -- algorithm name (string)
      - *evals* -- data aligned by function values (2xarray, list of data rows [f_val, eval_run1, eval_run2,...]), cave: in a portfolio data rows can have different lengths
      - *funvals* -- data aligned by function evaluations (2xarray)
      - *maxevals* -- maximum number of function evaluations (array)
      - *finalfunvals* -- final function values (array)
      - *readmaxevals* -- maximum number of function evaluations read
                          from index file (array)
      - *readfinalFminusFtarget* -- final function values - ftarget read
                                    from index file (array)
      - *pickleFile* -- associated pickle file name (string)
      - *target* -- target function values attained (array)
      - *ert* -- ert for reaching the target values in target (array)
      - *instancenumbers* -- list of numbers corresponding to the instances of
                     the test function considered (list of int)
      - *isFinalized* -- list of bool for if runs were properly finalized

    :py:attr:`evals` and :py:attr:`funvals` are arrays of data collected
    from :py:data:`N` data sets.

    Both have the same format: zero-th column is the value on which the
    data of a row is aligned, the :py:data:`N` subsequent columns are
    either the numbers of function evaluations for :py:attr:`evals` or
    function values for :py:attr:`funvals`.
    
    A short example::
    
        >>> import sys
        >>> import os
        >>> import urllib
        >>> import tarfile
        >>> path = os.path.abspath(os.path.dirname(os.path.dirname('__file__')))
        >>> os.chdir(path)
        >>> import bbob_pproc as bb
        >>> infoFile = 'data/BIPOP-CMA-ES/bbobexp_f2.info'
        >>> if not os.path.exists(infoFile):
        ...   os.chdir(os.path.join(path, 'data'))
        ...   dataurl = 'http://coco.gforge.inria.fr/data-archive/2009/BIPOP-CMA-ES_hansen_noiseless.tgz'
        ...   filename, headers = urllib.urlretrieve(dataurl)
        ...   archivefile = tarfile.open(filename)
        ...   archivefile.extractall()
        ...   os.chdir(path)
        >>> dslist = bb.load(infoFile)
          Data consistent according to test in consistency_check() in pproc.DataSet
        >>> print dslist  # doctest:+ELLIPSIS
        [DataSet(BIPOP-CMA-ES on f2 2-D), ..., DataSet(BIPOP-CMA-ES on f2 40-D)]
        >>> type(dslist)
        <class 'bbob_pproc.pproc.DataSetList'>
        >>> len(dslist)
        6
        >>> ds = dslist[3]  # a single data set of type DataSet
        >>> ds
        DataSet(BIPOP-CMA-ES on f2 10-D)
        >>> for d in dir(ds): print d  # dir(ds) shows attributes and methods of ds
        _DataSet__parseHeader
        __doc__
        __eq__
        __init__
        __module__
        __ne__
        __repr__
        _attributes
        _complement_data
        _cut_data
        _detEvals2
        _detMaxEvals
        _evals
        _extra_attr
        algId
        comment
        computeERTfromEvals
        consistency_check
        createDictInstance
        createDictInstanceCount
        dataFiles
        detAverageEvals
        detERT
        detEvals
        detSuccessRates
        detSuccesses
        dim
        ert
        evals
        evals_
        evals_with_restarts
        finalfunvals
        funcId
        funvals
        generateRLData
        indexFiles
        info
        instancenumbers
        isBiobjective
        isFinalized
        mMaxEvals
        max_eval
        maxevals
        nbRuns
        pickle
        plot
        plot_funvals
        precision
        readfinalFminusFtarget
        readmaxevals
        splitByTrials
        target
        testbed_name
        >>> all(ds.evals[:, 0] == ds.target)  # first column of ds.evals is the "target" f-value
        True
        >>> ds.evals[0::10, (0,5,6)]  # show row 0,10,20,... and of the result columns 0,5,6, index 0 is ftarget
        array([[  3.98107171e+07,   1.00000000e+00,   1.00000000e+00],
               [  3.98107171e+05,   2.00000000e+01,   8.40000000e+01],
               [  3.98107171e+03,   1.61600000e+03,   1.04500000e+03],
               [  3.98107171e+01,   3.04400000e+03,   3.21000000e+03],
               [  3.98107171e-01,   4.42400000e+03,   5.11800000e+03],
               [  3.98107171e-03,   4.73200000e+03,   5.41300000e+03],
               [  3.98107171e-05,   5.04000000e+03,   5.74800000e+03],
               [  3.98107171e-07,   5.36200000e+03,   6.07000000e+03]])

        >>> ds.evals[-1,(0,5,6)]  # show last row, same columns
        array([  1.00000000e-08,   5.67600000e+03,   6.26900000e+03])
        >>> ds.info()  # prints similar data more nicely formated 
        Algorithm: BIPOP-CMA-ES
        Function ID: 2
        Dimension DIM = 10
        Number of trials: 15
        Final target Df: 1e-08
        min / max number of evals per trial: 5676 / 6346
           evals/DIM:  best     15%     50%     85%     max |  aRT/DIM  nsucc
          ---Df---|-----------------------------------------|----------------
          1.0e+03 |     102     126     170     205     235 |    164.2  15
          1.0e+01 |     278     306     364     457     480 |    374.5  15
          1.0e-01 |     402     445     497     522     536 |    490.8  15
          1.0e-03 |     480     516     529     554     567 |    532.8  15
          1.0e-05 |     513     546     563     584     593 |    562.5  15
          1.0e-08 |     568     594     611     628     635 |    609.6  15

        >>> import numpy as np  # not necessary in IPython
        >>> idx = range(0, 50, 10) + [-1]
        >>> np.array([idx, ds.target[idx], ds.ert[idx]]).T  # aRT average runtime for some targets
        array([[  0.00000000e+00,   3.98107171e+07,   1.00000000e+00],
               [  1.00000000e+01,   3.98107171e+05,   6.12666667e+01],
               [  2.00000000e+01,   3.98107171e+03,   1.13626667e+03],
               [  3.00000000e+01,   3.98107171e+01,   3.07186667e+03],
               [  4.00000000e+01,   3.98107171e-01,   4.81333333e+03],
               [ -1.00000000e+00,   1.00000000e-08,   6.09626667e+03]])
        
    """

    # TODO: unit element of the post-processing: one algorithm, one problem
    # TODO: if this class was to evolve, how do we make previous data
    # compatible?

    # Private attribute used for the parsing of info files.
    _attributes = {'funcId': ('funcId', int), 
                   'function': ('funcId', int), 
                   'DIM': ('dim', int),
                   'dim': ('dim', int),
                   'Precision': ('precision', float), 
                   'Fopt': ('fopt', float),
                   'targetFuncValue': ('targetFuncValue', float),
                   'indicator': ('indicator', str),
                   'folder': ('folder', str),
                   'algId': ('algId', str),
                   'algorithm': ('algId', str),
                   'suite': ('suite', str),
                   'coco_version': ('coco_version', str)}

    def isBiobjective(self):
        return hasattr(self, 'indicator')

    def testbed_name(self):
        testbed = None
        if hasattr(self, 'suite'):
            testbed = getattr(self, 'suite')
        if  isinstance(testbedsettings.current_testbed, testbedsettings.LargeScaleTestbed):
            # Wassim: prevents from sitching back to GECCOBBOBTestbed once we are in large-scale
            # Wassim: TODO: not perfect, should be done in a better way, by simply keeping a single instace of current_testbed
            testbed = testbedsettings.default_testbed_largescale
        if not testbed:
            if self.isBiobjective():
                testbed = testbedsettings.default_testbed_bi
            elif self.dim > 40: #Wassim: TODO: the suite should be transmitted in the data files, not this way
                testbed = testbedsettings.default_testbed_largescale
            elif genericsettings.isNoisy:
                testbed = testbedsettings.default_testbed_single_noisy
            else:
                testbed = testbedsettings.default_testbed_single

        return testbed
    
    def __init__(self, header, comment, data, indexfile, verbose=True):
        """Instantiate a DataSet.

        The first three input argument corresponds to three consecutive
        lines of an index file (.info extension).

        :keyword string header: information of the experiment
        :keyword string comment: more information on the experiment
        :keyword string data: information on the runs of the experiment
        :keyword string indexfile: string for the file name from where
                                   the information come
        :keyword bool verbose: controls verbosity

        """
        # Extract information from the header line.
        self._extra_attr = []
        self.__parseHeader(header)
        # In biobjective case we have some header info in the data line.
        self.__parseHeader(data) 

        # Read in second line of entry (comment line). The information
        # is only stored if the line starts with "%", else it is ignored.
        if comment.startswith('%'):
            self.comment = comment.strip()
        else:
            #raise Exception()
            warnings.warn('Comment line: %s is skipped,' % (comment) +
                          'it does not start with \%.')
            self.comment = ''

        filepath = os.path.split(indexfile)[0]
        self.indexFiles = [indexfile]
        self.dataFiles = []
        self.instancenumbers = []
        self.evals = []  # to be removed if evals becomes a property, see below
        """``evals`` are the central data. Each line ``evals[i]`` has a 
        (target) function value in ``evals[i][0]`` and the function evaluation
        for which this target was reached the first time in trials 1,...
        in ``evals[i][1:]``.""" 
        self._evals = []  # not in use
        self.isFinalized = []
        self.readmaxevals = []
        self.readfinalFminusFtarget = []

        if not testbedsettings.current_testbed:
            testbedsettings.load_current_testbed(self.testbed_name(), TargetValues)

        # Split line in data file name(s) and run time information.
        parts = data.split(', ')
        for elem in parts:
            if elem.endswith('dat'):
                #Windows data to Linux processing
                filename = elem
                # while elem.find('\\ ') >= 0:
                #     filename = filename.replace('\\ ', '\\')
                filename = filename.replace('\\', os.sep)
                #Linux data to Windows processing
                filename = filename.replace('/', os.sep)
                
                folder = getattr(self, 'folder', '')
                if folder:
                    filename = os.path.join(folder, filename)
                    
                self.dataFiles.append(filename)
            elif '=' in elem: 
                # It means header info in data line (biobjective). 
                # We just skip the element.
                continue
            else:
                if not ':' in elem:
                    
                    # We might take only a subset of the given instances for the bi-objective case (for now).
                    if (self.isBiobjective() and
                        ast.literal_eval(elem) not in testbedsettings.current_testbed.instancesOfInterest):
                        continue

                    # if elem does not have ':' it means the run was not
                    # finalized properly.
                    self.instancenumbers.append(ast.literal_eval(elem))
                    # In this case, what should we do? Either we try to process
                    # the corresponding data anyway or we leave it out.
                    # For now we leave it in.
                    self.isFinalized.append(False)
                    warnings.warn('Caught an ill-finalized run in %s for %s'
                                  % (indexfile,
                                     os.path.join(filepath, self.dataFiles[-1])))
                    self.readmaxevals.append(0)
                    self.readfinalFminusFtarget.append(numpy.inf)
                else:
                    itrial, info = elem.split(':', 1)
                    # We might take only a subset of the given instances for the bi-objective case (for now).
                    if (self.isBiobjective() and
                        ast.literal_eval(itrial) not in testbedsettings.current_testbed.instancesOfInterest):
                        continue
                    self.instancenumbers.append(ast.literal_eval(itrial))
                    self.isFinalized.append(True)
                    readmaxevals, readfinalf = info.split('|', 1)
                    self.readmaxevals.append(int(readmaxevals))
                    self.readfinalFminusFtarget.append(float(readfinalf))

        if verbose:
            print "%s" % self.__repr__()

        # Treat successively the data in dat and tdat files:
        # put into variable dataFiles the files where to look for data
        dataFiles = list(os.path.join(filepath, os.path.splitext(i)[0] + '.dat')
                         for i in self.dataFiles)
        data = HMultiReader(split(dataFiles, self.isBiobjective()), self.isBiobjective())
        if verbose:
            print ("Processing %s: %d/%d trials found."
                   % (dataFiles, len(data), len(self.instancenumbers)))
       
        if data:
            (adata, maxevals, finalfunvals) = alignData(data, self.isBiobjective())
            self.evals = adata
            try:
                for i in range(len(maxevals)):
                    self.maxevals[i] = max(maxevals[i], self.maxevals[i])
                    self.finalfunvals[i] = min(finalfunvals[i], self.finalfunvals[i])
            except AttributeError:
                self.maxevals = maxevals
                self.finalfunvals = finalfunvals

        dataFiles = list(os.path.join(filepath, os.path.splitext(i)[0] + '.tdat')
                         for i in self.dataFiles)
                             
        if not any(os.path.isfile(dataFile) for dataFile in dataFiles):
            raise Usage("Missing tdat files in '{0}'. Please rerun the experiments." % filepath)

        data = VMultiReader(split(dataFiles, self.isBiobjective()), self.isBiobjective())
        if verbose:
            print ("Processing %s: %d/%d trials found."
                   % (dataFiles, len(data), len(self.instancenumbers)))
        
        if data:
            (adata, maxevals, finalfunvals) = alignData(data, self.isBiobjective())
            self.funvals = adata
            try:
                for i in range(len(maxevals)):
                    self.maxevals[i] = max(maxevals[i], self.maxevals[i])
                    self.finalfunvals[i] = min(finalfunvals[i], self.finalfunvals[i])
            except AttributeError:
                self.maxevals = maxevals
                self.finalfunvals = finalfunvals
            #TODO: take for maxevals the max for each trial, for finalfunvals the min...
    
            #extensions = {'.dat':(HMultiReader, 'evals'), '.tdat':(VMultiReader, 'funvals')}
            #for ext, info in extensions.iteritems(): # ext is defined as global
                ## put into variable dataFiles the files where to look for data
                ## basically append 
                #dataFiles = list(i.rsplit('.', 1)[0] + ext for i in self.dataFiles)
                #data = info[0](split(dataFiles))
                ## split is a method from readalign, info[0] is a method of readalign
                #if verbose:
                    #print ("Processing %s: %d/%d trials found." #% (dataFiles, len(data), len(self.itrials)))
                #(adata, maxevals, finalfunvals) = alignData(data)
                #setattr(self, info[1], adata)
                #try:
                    #if all(maxevals > self.maxevals):
                        #self.maxevals = maxevals
                        #self.finalfunvals = finalfunvals
                #except AttributeError:
                    #self.maxevals = maxevals
                    #self.finalfunvals = finalfunvals
            #CHECKING PROCEDURE
            tmp = []
            for i in range(min((len(self.maxevals), len(self.readmaxevals)))):
                tmp.append(self.maxevals[i] == self.readmaxevals[i])
            if not all(tmp) or len(self.maxevals) != len(self.readmaxevals):
                warnings.warn('There is a difference between the maxevals in the '
                              '*.info file and in the data files.')

            self._cut_data()
            # Compute aRT
            self.computeERTfromEvals()
            assert all(self.evals[0][1:] == 1)

    @property
    def evals_(self):
        """Shall become ``evals`` attribute in future.
        
        ``evals`` are the central data. Each line ``evals[i]`` has a 
        (target) function value in ``evals[i][0]`` and the function evaluation
        for which this target was reached the first time in trials 1,...
        in ``evals[i][1:]``. 
        
        """
        return self._evals
    @evals_.setter
    def evals_(self, value):
        self._evals = value
    @evals_.deleter
    def evals_(self):
        del self._evals
        
    def _cut_data(self):
        """attributes `target`, `evals`, and `ert` are truncated to target values not 
        much smaller than defined in attribute `precision` (typically ``1e-8``). 
        Attribute `maxevals` is recomputed for columns that reach the final target
        precision. Note that in the bi-objective case the attribute `precision`
        does not exist.
        
        """

<<<<<<< HEAD
        # Wassim: this should be done on the dataSetList level, and here only if it's not yet set
        if not testbedsettings.current_testbed or \
              isinstance(testbedsettings.current_testbed, testbedsettings.GECCOBBOBTestbed):
            testbedsettings.load_current_testbed(self.testbed_name(), TargetValues)

        if isinstance(testbedsettings.current_testbed, testbedsettings.GECCOBBOBTestbed) or \
           isinstance(testbedsettings.current_testbed, testbedsettings.SingleObjectiveTestbed):
=======
        if isinstance(testbedsettings.current_testbed, testbedsettings.GECCOBBOBTestbed):
>>>>>>> 22ac75d7
            Ndata = np.size(self.evals, 0)
            i = Ndata
            while i > 1 and not self.isBiobjective() and self.evals[i-1][0] <= self.precision:
                #Wassim: can GECCOBBOBTestbed be biObjective?!
                i -= 1
            i += 1
            if i < Ndata:
                self.evals = self.evals[:i, :]  # assumes that evals is an array
                try:
                    self.target = self.target[:i]
                    assert self.target[-1] == self.evals[-1][0] 
                except AttributeError:
                    pass
                try:
                    self.ert = self.ert[:i]
                except AttributeError:
                    pass
            assert self.evals.shape[0] == 1 or self.isBiobjective() or self.evals[-2][0] > self.precision
            if not self.isBiobjective() and self.evals[-1][0] < self.precision: 
                self.evals[-1][0] = np.max((self.precision / 1.001, self.evals[-1, 0])) 
                # warnings.warn('exact final precision was not recorded, next lower value set close to final precision')
                # print '*** warning: final precision was not recorded'
                assert self.evals[-1][0] < self.precision # shall not have changed
            assert self.evals[-1][0] > 0
            self.maxevals = self._detMaxEvals()

    def _complement_data(self, step=10**0.2, final_target=1e-8):
        """insert a line for each target value"""
        _DataSet_complement_data(self, step, final_target)

    def consistency_check(self):
        """checks consistency of data set according to
           - number of instances           
           - instances used
        """
        is_consistent = True
        
        instancedict = dict((j, self.instancenumbers.count(j)) for j in set(self.instancenumbers))
        
        # We might take only a subset of all provided instances for the bi-objective case (for now).
        expectedNumberOfInstances = len(testbedsettings.current_testbed.instancesOfInterest) if self.isBiobjective() else 15
        if len(set(self.instancenumbers)) < len(self.instancenumbers):
            # check exception of 2009 data sets with 3 times instances 1:5
            for i in set(self.instancenumbers):
                if i not in (1, 2, 3, 4, 5):
                    is_consistent = False
                    break
                if self.instancenumbers.count(i) != 3:
                    is_consistent = False
                    break
            if not is_consistent:
                warnings.warn('  double instances in ' + 
                                str(self.instancenumbers) + 
                                ' (f' + str(self.funcId) + ', ' + str(self.dim)
                                + 'D)')
        elif len(self.instancenumbers) < expectedNumberOfInstances:
            is_consistent = False
            warnings.warn('  less than ' + str(expectedNumberOfInstances) +
                                ' instances in ' + 
                                str(self.instancenumbers) + 
                                ' (f' + str(self.funcId) + ', ' +
                                str(self.dim) + 'D)')
        elif len(self.instancenumbers) > expectedNumberOfInstances:
            is_consistent = False
            warnings.warn('  more than ' + str(expectedNumberOfInstances) + 
                                ' instances in ' + 
                                str(self.instancenumbers)+ 
                                ' (f' + str(self.funcId) + ', ' + 
                                str(self.dim) + 'D)')
        elif ((instancedict != genericsettings.instancesOfInterest2009)
                and (instancedict != genericsettings.instancesOfInterest2010)
                and (instancedict != genericsettings.instancesOfInterest2012)
                and (instancedict != genericsettings.instancesOfInterest2013)
                and (instancedict != genericsettings.instancesOfInterest2015)
                and (instancedict != genericsettings.instancesOfInterest2016)
                and (instancedict != genericsettings.instancesOfInterestBiobj2016)):
            is_consistent = False
            warnings.warn('  instance numbers not among the ones specified in 2009, 2010, 2012, 2013, 2015 or 2016')
        return is_consistent
            
    def computeERTfromEvals(self):
        """Sets the attributes ert and target from the attribute evals."""
        self.ert = []
        self.target = []
        for i in self.evals:
            data = i.copy()
            data = data[1:]
            succ = (numpy.isnan(data)==False)
            if any(numpy.isnan(data)):
                data[numpy.isnan(data)] = self.maxevals[numpy.isnan(data)]
            self.ert.append(toolsstats.sp(data, issuccessful=succ)[0])
            self.target.append(i[0])

        self.ert = numpy.array(self.ert)
        self.target = numpy.array(self.target)

    def evals_with_restarts(self, targets, sample_size_per_instance, sorted_runtimes=False):
        """return runtimes (evals) where simulated restarts are used for unsuccessful runs.

        The number of returned evals is ``self.nbRuns() * sample_size_per_instance``.

        TODO: the return value is inconsistent between the code and the comment!

        TODO: attaching a count to each point would help to reduce the data size (and
        probably the plotting spead) significantly.

        """
        raise NotImplementedError()
        data_rows = self.detEvals(targets)
        for d in data_rows:
            evals, counts = toolsstats.runtimes_with_restarts(d, sample_size_per_instance)
            # this should become a runtimes class with a counts and an evals attribute
            raise NotImplementedError()
        if sorted_runtimes:
            raise NotImplementedError()
        return res
    
    def __eq__(self, other):
        """Compare indexEntry instances."""
        res = (self.__class__ is other.__class__ and
               self.funcId == other.funcId and
               self.dim == other.dim and
               (self.isBiobjective() or self.precision == other.precision) and
               self.algId == other.algId and
               self.comment == other.comment)
        if hasattr(self, '_extra_attr'): # Backward compatibility
            for i in self._extra_attr:
                res = (res and hasattr(other, i) and
                       getattr(other, i) == getattr(self, i))
                if not res:
                    break
        return res

    def __ne__(self,other):
        return not self.__eq__(other)

    def __repr__(self):
        res = ('DataSet(%s on f%s %d-D'
               % (self.algId, str(self.funcId), self.dim))
        for i in getattr(self, '_extra_attr', ()):
            res += ', %s = %s' % (i, getattr(self, i))
        res += ')'
        return res

    def info(self, targets=None):
        """print text info to stdout"""
        if targets is None:
            targets = [1e3, 10, 0.1, 1e-3, 1e-5, 1e-8]
            if self.target[-1] < targets[-1]:
                targets += [self.target[-1]]  
        if targets[-1] < self.target[-1]:
            targets[-1] = self.target[-1]
        targets = sorted(set(targets), reverse=True)  # remove dupicates and sort

        sinfo = 'Algorithm: ' + str(self.algId)
        sinfo += '\nFunction ID: ' + str(self.funcId)
        sinfo += '\nDimension DIM = ' + str(self.dim)
        sinfo += '\nNumber of trials: ' + str(self.nbRuns())
        if not self.isBiobjective():        
            sinfo += '\nFinal target Df: ' + str(self.precision)
        # sinfo += '\nmin / max number of evals: '  + str(int(min(self.evals[0]))) + ' / '  + str(int(max(self.maxevals)))
        sinfo += '\nmin / max number of evals per trial: '  + str(int(min(self.maxevals))) + ' / '  + str(int(max(self.maxevals)))
        sinfo += '\n   evals/DIM:  best     15%     50%     85%     max |  aRT/DIM  nsucc'
        sinfo += '\n  ---Df---|-----------------------------------------|----------------'
        evals = self.detEvals(targets, copy=False)
        nsucc = self.detSuccesses(targets)
        ert = self.detERT(targets)
        for i, target in enumerate(targets):
            line = '  %.1e |' % target
            for val in toolsstats.prctile(evals[i], (0, 15, 50, 85, 100)):
                val = float(val)
                line += ' %7d' % int(np.round(val / self.dim)) if not np.isnan(val) else '     .  '
            line += ' |' + ('%9.1f' % (ert[i] / self.dim) if np.isfinite(ert[i]) else '    inf  ') 
            # line += '  %4.2f' % (nsucc[i] / float(Nruns)) if nsucc[i] < Nruns else '  1.0 '
            line += '  %2d' % nsucc[i]
            sinfo += '\n' + line
            if target < self.target[-1]:
                break
        print sinfo
        # return sinfo 

    def mMaxEvals(self):
        """Returns the maximum number of function evaluations over all runs (trials), 
        obsolete and replaced by attribute `max_eval`
        
        """
        return max(self.maxevals)
    
    def _detMaxEvals(self, final_target=None):
        """computes for each data column the (maximal) evaluation 
        until final_target was reached, or ``self.maxevals`` otherwise. 
        
        """
        if final_target is None:
            final_target = self.precision if not self.isBiobjective() else 1e-8
        res = np.array(self.maxevals, copy=True) if not maximal_evaluations_only_to_last_target else np.nanmax(self.evals, 0)
        final_evals = self.detEvals([final_target])[0]
        idx = np.isfinite(final_evals)
        res[idx] = final_evals[idx] 
        assert sum(res < np.inf) == len(res)
        assert len(res) == self.nbRuns()
        return res 
        
    
    @property  # cave: setters work only with new style classes
    def max_eval(self):
        """maximum number of function evaluations over all runs (trials),

            return max(self.maxevals)

        """
        return max(self.maxevals)

    def nbRuns(self):
        """Returns the number of runs."""
        return numpy.shape(self.evals)[1] - 1 

    def __parseHeader(self, header):
        """Extract data from a header line in an index entry."""
        
        # Split header into a list of key-value
        for attrname, attrvalue in parseinfo(header):
            try:
                setattr(self, self._attributes[attrname][0], attrvalue)
            except KeyError:
                warnings.warn('%s is an additional attribute.' % (attrname))
                setattr(self, attrname, attrvalue)
                self._extra_attr.append(attrname)
                # the attribute is set anyway, this might lead to some errors.
                continue
        #TODO: check that no compulsory attributes is missing:
        #dim, funcId, algId, precision
        return

    def pickle(self, outputdir=None, verbose=True, gzipped=True):
        """Save this instance to a pickle file.

        Saves this instance to a (by default gzipped) pickle file. If not 
        specified by argument outputdir, the location of the pickle is 
        given by the location of the first index file associated to this
        instance.

        This method will overwrite existing files.
        
        """
        # the associated pickle file does not exist
        if outputdir is not None and getattr(self, 'pickleFile', False):
            NotImplementedError('outputdir and pickleFile attribute are in conflict')

        if not getattr(self, 'pickleFile', False):  # no attribute returns False, == not hasattr(self, 'pickleFile')
            if outputdir is None:
                outputdir = os.path.split(self.indexFiles[0])[0] + '-pickle'
            if not os.path.isdir(outputdir):
                try:
                    os.mkdir(outputdir)
                except OSError:
                    print ('Could not create output directory % for pickle files'
                           % outputdir)
                    raise

            self.pickleFile = os.path.join(outputdir,
                                           'ppdata_f%03d_%02d.pickle'
                                            %(self.funcId, self.dim))

        if getattr(self, 'modsFromPickleVersion', True):
            try:
                if gzipped:
                    if self.pickleFile.find('.gz') < 0:
                        self.pickleFile += '.gz'
                    f = gzip.open(self.pickleFile, 'w')
                else:        
                    f = open(self.pickleFile, 'w') # TODO: what if file already exist?
                pickle.dump(self, f)
                f.close()
                if verbose:
                    print 'Saved pickle in %s.' %(self.pickleFile)
            except IOError, (errno, strerror):
                print "I/O error(%s): %s" % (errno, strerror)
            except pickle.PicklingError:
                print "Could not pickle %s" %(self)
                
    def createDictInstance(self):
        """Returns a dictionary of the instances.

        The key is the instance Id, the value is a list of index.

        """
        dictinstance = {}
        for i in range(len(self.instancenumbers)):
            dictinstance.setdefault(self.instancenumbers[i], []).append(i)

        return dictinstance

    def createDictInstanceCount(self):
        """Returns a dictionary of the instances and their count.
        
        The keys are instance id and the values are the number of
        repetitions of such instance.
        
        """
        return dict((j, self.instancenumbers.count(j)) for j in set(self.instancenumbers))

    def splitByTrials(self, whichdata=None):
        """Splits the post-processed data arrays by trials.

        :keyword string whichdata: either 'evals' or 'funvals'
                                   determines the output
        :returns: this method returns dictionaries of arrays,
                  the key of the dictionaries being the instance id, the
                  value being a smaller post-processed data array
                  corresponding to the instance Id.
                  If whichdata is 'evals' then the array contains
                  function evaluations (1st column is alignment
                  targets).
                  Else if whichdata is 'funvals' then the output data
                  contains function values (1st column is alignment
                  budgets).
                  Otherwise this method returns a tuple of these two
                  arrays in this order.

        """
        dictinstance = self.createDictInstance()
        evals = {}
        funvals = {}

        for instanceid, idx in dictinstance.iteritems():
            evals[instanceid] = self.evals[:,
                                           numpy.ix_(list(i + 1 for i in idx))]
            funvals[instanceid] = self.funvals[:,
                                           numpy.ix_(list(i + 1 for i in idx))]

        if whichdata :
            if whichdata == 'evals':
                return evals
            elif whichdata == 'funvals':
                return funvals

        return (evals, funvals)

    def generateRLData(self, targets):
        """Determine the running lengths for reaching the target values.

        :keyword list targets: target function values of interest

        :returns: dict of arrays, one array for each target. Each array
                  are copied from attribute :py:attr:`evals` of
                  :py:class:`DataSetList`: first element is a target
                  function value smaller or equal to the element of
                  targets considered and has for other consecutive
                  elements the corresponding number of function
                  evaluations.

        """
        res = {}
        # expect evals to be sorted by decreasing function values
        it = reversed(self.evals)
        prevline = numpy.array([-numpy.inf] + [numpy.nan] * self.nbRuns())
        try:
            line = it.next()
        except StopIteration:
            # evals is an empty array
            return res #list()

        for t in sorted(targets):
            while line[0] <= t:
                prevline = line
                try:
                    line = it.next()
                except StopIteration:
                    break
            res[t] = prevline.copy()

        return res
        # return list(res[i] for i in targets)
        # alternative output sorted by targets
        
    def detAverageEvals(self, targets):
        """Determine the average number of f-evals for each target 
        in ``targets`` list. If a target is not reached within trial
        itrail, self.maxevals[itrial] contributes to the average. 
        
        Equals to sum(evals(target)) / nbruns. If aRT is finite 
        this equals to aRT * psucc == (sum(evals) / ntrials / psucc) * psucc, 
        where aRT, psucc, and evals are a function of target.  
          
        """
        assert not any(np.isnan(self.evals[:][0]))  # target value cannot be nan

        evalsums = []
        for evalrow in self.detEvals(targets):
            idxnan = np.isnan(evalrow)
            evalsums.append(sum(evalrow[idxnan==False]) + sum(self.maxevals[idxnan]))
        
        averages = np.array(evalsums, copy=False) / self.nbRuns()
            
        if do_assertion:
            assert all([(ert == np.inf and ps == 0) or toolsdivers.equals_approximately(ert,  averages[i] / ps)
                            for i, (ert, ps) in enumerate(zip(self.detERT(targets), self.detSuccessRates(targets)))]) 
        
        return averages
    
    def detSuccesses(self, targets):
        """Determine for each target in targets the number of 
        successful runs, keeping in return list the order in targets. 
        
            dset.SuccessRates(targets) == np.array(dset.detNbSuccesses(targets)) / dset.nbRuns()
            
        are the respective success rates. 
        
        """
        succ = []
        for evalrow in self.detEvals(targets, copy=False):
            assert len(evalrow) == self.nbRuns()
            succ.append(self.nbRuns() - sum(np.isnan(evalrow)))
        return succ

    def detSuccessRates(self, targets):
        """return a np.array with the success rate for each target 
        in targets, easiest target first
        
        """
        return np.array(self.detSuccesses(targets)) / float(self.nbRuns())

    def detERT(self, targets):
        """Determine the average running time to reach target values.
        The value is numpy.inf, if the target was never reached. 

        :keyword list targets: target function values of interest

        :returns: list of average running times (# f-evals) for the
                  respective targets.

        """
        res = {}
        tmparray = numpy.vstack((self.target, self.ert)).transpose()
        it = reversed(tmparray)
        # expect this array to be sorted by decreasing function values

        prevline = numpy.array([-numpy.inf, numpy.inf])
        try:
            line = it.next()
        except StopIteration:
            # evals is an empty array
            return list()

        for t in sorted(targets):
            while line[0] <= t:
                prevline = line
                try:
                    line = it.next()
                except StopIteration:
                    break
            res[t] = prevline.copy() # is copy necessary? Yes. 

        # Return a list of aRT corresponding to the input targets in
        # targets, sorted along targets
        return list(res[i][1] for i in targets)

    def detEvals(self, targets, copy=True):
        """returns len(targets) data rows self.evals[idata, 1:] each row with 
        the closest but not larger target such that self.evals[idata, 0] <= target, 
        and self.evals[idata-1, 0] > target or in the "limit" cases the
        idata==0 line or the line np.array(self.nbRuns() * [np.nan]). 
        
        Makes by default a copy of the data, however this might change in
        future.
        
        """
        evalsrows = {}  # data rows, easiest target first
        idata = self.evals.shape[0] - 1  # current data line index 
        for target in sorted(targets):  # smallest most difficult target first
            if self.evals[-1, 0] > target:  # last entry is worse than target
                evalsrows[target] = np.array(self.nbRuns() * [np.nan])
                continue
            while idata > 0 and self.evals[idata - 1, 0] <= target:  # idata-1 line is good enough
                idata -= 1  # move up
            assert self.evals[idata, 0] <= target and (idata == 0 or self.evals[idata - 1, 0] > target)
            evalsrows[target] = self.evals[idata, 1:].copy() if copy else self.evals[idata, 1:]
            
        if do_assertion:
            assert all([all((np.isnan(evalsrows[target]) + (evalsrows[target] == self._detEvals2(targets)[i]))) for i, target in enumerate(targets)])
    
        return [evalsrows[t] for t in targets]
        
    def _detEvals2(self, targets):
        """Determine the number of evaluations to reach target values.

        :keyword seq or float targets: target precisions
        :returns: list of len(targets) values, each being an array of nbRuns FEs values

        """
        tmp = {}  # dict of eval-arrays (of size Ntrials), each entry for a given target
        # expect evals to be sorted by decreasing function values
        it = reversed(self.evals)
        prevline = numpy.array([-numpy.inf] + [numpy.nan] * self.nbRuns())
        try:
            line = it.next()
        except StopIteration:
            # evals is an empty array
            return tmp #list()

        for t in sorted(targets):
            while line[0] <= t:
                prevline = line
                try:
                    line = it.next()
                except StopIteration:
                    break
            tmp[t] = prevline.copy()

        return list(tmp[i][1:] for i in targets)

    def plot_funvals(self, **kwargs):
        """plot data of `funvals` attribute, versatile"""
        kwargs.setdefault('clip_on', False)
        for funvals in self.funvals.T[1:]:  # loop over the rows of the transposed array
            idx = isfinite(funvals > 1e-19)
            plt.loglog(self.funvals[idx, 0], funvals[idx], **kwargs)
            plt.ylabel('target $\Delta f$ value')
            plt.xlabel('number of function evaluations')
            plt.xlim(1, max(self.maxevals))
        return plt.gca()
    def plot(self, **kwargs):
        """plot data from `evals` attribute.

        `**kwargs` is passed to `matplolib.loglog`. """
        kwargs.setdefault('clip_on', False)
        for evals in self.evals.T[1:]:  # loop over the rows of the transposed array
            idx = np.logical_and(self.evals[:, 0] > 1e-19, isfinite(evals))
            # plt.semilogx(self.evals[idx, 0], evals[idx])
            if 1 < 3:
                plt.loglog(evals[idx], self.evals[idx, 0], **kwargs)
                plt.ylabel('target $\Delta f$ value')
                plt.xlabel('number of function evaluations')
                plt.xlim(1, max(self.maxevals))
            else:  # old version
                plt.loglog(self.evals[idx, 0], evals[idx])
                plt.gca().invert_xaxis()
                plt.xlabel('target $\Delta f$ value')
                plt.ylabel('number of function evaluations')
        return plt.gca()


class DataSetList(list):
    """List of instances of :py:class:`DataSet`.

    This class implements some useful slicing functions.

    Also it will merge data of DataSet instances that are identical
    (according to function __eq__ of DataSet).

    """
    #Do not inherit from set because DataSet instances are mutable which means
    #they might change over time.

    def __init__(self, args=[], verbose=False, check_data_type=True):
        """Instantiate self from a list of folder- or filenames or 
        ``DataSet`` instances.

        :keyword list args: strings being either info file names, folder
                            containing info files or pickled data files,
                            or a list of DataSets.
        :keyword bool verbose: controls verbosity.

        Exceptions:
        Warning -- Unexpected user input.
        pickle.UnpicklingError

        """


        if not args:
            super(DataSetList, self).__init__()
            return

        if isinstance(args, basestring):
            args = [args]

        if len(args) and (isinstance(args[0], DataSet) or
                not check_data_type and hasattr(args[0], 'algId')):
            # TODO: loaded instances are not DataSets but
            # ``or hasattr(args[0], 'algId')`` fails in self.append
            # initialize a DataSetList from a sequence of DataSet
            for ds in args:
                self.append(ds, check_data_type)
            return

        if hasattr(args[0], 'algId'):
            print('try calling DataSetList() with option ' +
                  '``check_data_type=False``')
        fnames = []
        for name in args:
            if isinstance(name, basestring) and findfiles.is_recognized_repository_filetype(name):
                fnames.extend(findfiles.main(name, verbose))
            else:
                fnames.append(name)
        for name in fnames: 
            if isinstance(name, DataSet):
                self.append(name)
            elif name.endswith('.info'):
                self.processIndexFile(name, verbose)
            elif name.endswith('.pickle') or name.endswith('.pickle.gz'):
                try:
                    # cocofy(name)
                    if name.endswith('.gz'):
                        f = gzip.open(name)
                    else:
                        f = open(name,'r')
                    try:
                        entry = pickle.load(f)
                    except pickle.UnpicklingError:
                        print '%s could not be unpickled.' %(name)
                    f.close()
                    if verbose > 1:
                        print 'Unpickled %s.' % (name)
                    try:
                        entry.instancenumbers = entry.itrials  # has been renamed
                        del entry.itrials
                    except:
                        pass
                    # if not hasattr(entry, 'detAverageEvals')
                    self.append(entry)
                    #set_trace()
                except IOError, (errno, strerror):
                    print "I/O error(%s): %s" % (errno, strerror)
            else:
                s = ('File or folder ' + name + ' not found. ' +
                              'Expecting as input argument either .info ' +
                              'file(s), .pickle file(s) or a folder ' +
                              'containing .info file(s).')
                warnings.warn(s)
                print s
            self.sort()
        self.current_testbed = testbedsettings.current_testbed #Wassim: to be sure
        data_consistent = True
        for ds in self:
            data_consistent = data_consistent and ds.consistency_check()
        if len(self) and data_consistent:
            print("  Data consistent according to test in consistency_check() in pproc.DataSet")
            
    def processIndexFile(self, indexFile, verbose=True):
        """Reads in an index (.info?) file information on the different runs."""

        try:
            f = openfile(indexFile)
            if verbose:
                print 'Processing %s.' % indexFile

            # Read all data sets within one index file.
            nbLine = 1
            data_file_names = []
            header = ''
            while True:
                try:
                    if 'indicator' not in header: #Wassim: not very generic!
                        header = f.next()
                        while not header.strip(): # remove blank lines
                            header = f.next()
                            nbLine += 1
                        comment = f.next()
                        if not comment.startswith('%'):
                            warnings.warn('Entry in file %s at line %d is faulty: '
                                          % (indexFile, nbLine) +
                                          'it will be skipped.')
                            nbLine += 2
                            continue

                    data = f.next()  # this is the filename of the data file!?
                    data_file_names.append(data)
                    nbLine += 3
                    #TODO: check that something is not wrong with the 3 lines.
                    ds = DataSet(header, comment, data, indexFile, verbose)
                    #print
                    #print "dsList"
                    #print testbedsettings.current_testbed
                    #print "dsList"
                    # Wassim: testbedsettings.current_testbed is now set here
                    #if not testbedsettings.current_testbed or \
                    #        isinstance(testbedsettings.current_testbed, testbedsettings.GECCOBBOBTestbed):
                    #   testbedsettings.load_current_testbed(ds.testbed_name(), TargetValues)
                    #
                    if len(ds.instancenumbers) > 0:                    
                        self.append(ds)
                except StopIteration:
                    break
            # Close index file
            f.close()
            if len(data_file_names) != len(set(data_file_names)):
                warnings.warn("WARNING: a data file has been referenced" +
                    " several times in file %s:" % indexFile)
                data_file_names = sorted(data_file_names)
                for i in range(1, data_file_names):
                    if data_file_names[i-1] == data_file_names[i]:
                        warnings.warn("    data file " + data_file_names[i])
                warnings.warn("  This is likely to produce spurious results.")

        except IOError, (errno, strerror):
            print('Could not load "%s".' % indexFile)
            print('I/O error(%s): %s' % (errno, strerror))

    def append(self, o, check_data_type=False):
        """Redefines the append method to check for unicity."""

        if check_data_type and not isinstance(o, DataSet):
            warnings.warn('appending a non-DataSet to the DataSetList')
            raise Exception('Expect DataSet instance.')
        isFound = False
        for i in self:
            if i == o:
                isFound = True
                if 11 < 3 and i.instancenumbers == o.instancenumbers and any([_i > 5 for _i in i.instancenumbers]):
                    warnings.warn("same DataSet found twice, second one from "
                        + str(o.indexFiles) + " with instances "
                        + str(i.instancenumbers))
                    # todo: this check should be done in a
                    #       consistency checking method, as the one below
                    break
                if set(i.instancenumbers).intersection(o.instancenumbers) \
                        and any([_i > 5 for _i in set(i.instancenumbers).intersection(o.instancenumbers)]):
                    warnings.warn('instances ' + str(set(i.instancenumbers).intersection(o.instancenumbers))
                                  + (' found several times. Read data for F%d in %d-D' % (i.funcId, i.dim)) 
                                  # + ' found several times. Read data for F%(argone)d in %(argtwo)d-D ' % {'argone':i.funcId, 'argtwo':i.dim}
                                  + 'might be inconsistent. ')
                # tmp = set(i.dataFiles).symmetric_difference(set(o.dataFiles))
                #Check if there are new data considered.
                if 1 < 3:
                    i.dataFiles.extend(o.dataFiles)
                    i.indexFiles.extend(o.indexFiles)
                    i.funvals = alignArrayData(VArrayMultiReader([i.funvals, o.funvals]))
                    i.finalfunvals = numpy.r_[i.finalfunvals, o.finalfunvals]
                    i.evals = alignArrayData(HArrayMultiReader([i.evals, o.evals], self.isBiobjective()))
                    i.maxevals = numpy.r_[i.maxevals, o.maxevals]
                    i.computeERTfromEvals()
                    if getattr(i, 'pickleFile', False):
                        i.modsFromPickleVersion = True

                    for j in dir(i):
                        if isinstance(getattr(i, j), list):
                            getattr(i, j).extend(getattr(o, j))

                else:
                    if getattr(i, 'pickleFile', False):
                        i.modsFromPickleVersion = False
                    elif getattr(o, 'pickleFile', False):
                        i.modsFromPickleVersion = False
                        i.pickleFile = o.pickleFile
                break
        if not isFound:
            list.append(self, o)

    def extend(self, o):
        """Extend with elements.

        This method is implemented to prevent problems since append was
        superseded. This method could be the origin of efficiency issue.

        """
        for i in o:
            self.append(i)

    def pickle(self, *args, **kwargs):
        """Loop over self to pickle each element."""
        for i in self:
            i.pickle(*args, **kwargs)

    def dictByAlg(self):
        """Returns a dictionary of instances of this class by algorithm.

        The resulting dict uses algId and comment as keys and the
        corresponding slices as values.

        """
        d = DictAlg()
        for i in self:
            d.setdefault((i.algId, ''), DataSetList()).append(i)
        return d

    def dictByDim(self):
        """Returns a dictionary of instances of this class by dimensions.

        Returns a dictionary with dimension as keys and the
        corresponding slices as values.

        """
        d = {}
        for i in self:
            d.setdefault(i.dim, DataSetList()).append(i)
        return d

    def dictByFunc(self):
        """Returns a dictionary of instances of this class by functions.

        Returns a dictionary with the function id as keys and the
        corresponding slices as values.

        """
        d = {}
        for i in self:
            d.setdefault(i.funcId, DataSetList()).append(i)
        return d

    def dictByDimFunc(self):
        """Returns a dictionary of instances of this class 
        by dimensions and for each dimension by function.

        Returns a dictionary with dimension as keys and the
        corresponding slices as values.
        
            ds = dsl.dictByDimFunc[40][2]  # DataSet dimension 40 on F2

        """
        dsld = self.dictByDim()
        for k in dsld:
            dsld[k] = dsld[k].dictByFunc()
        return dsld
        
    def dictByNoise(self):
        """Returns a dictionary splitting noisy and non-noisy entries."""
        sorted = {}
        
        for i in self:
            if i.funcId in range(1, 56):
                sorted.setdefault('noiselessall', DataSetList()).append(i)
            elif i.funcId in range(101, 131):
                sorted.setdefault('nzall', DataSetList()).append(i)
            else:
                warnings.warn('Unknown function id.')

        return sorted

    def isBiobjective(self):
        return any(i.isBiobjective() for i in self)
        
    def dictByFuncGroupBiobjective(self):
        """Returns a dictionary of instances of this class by function groups
        for bi-objective case.

        The output dictionary has function group names as keys and the
        corresponding slices as values. 

        """
        sorted = {} 
        for i in self:
            key = getattr(i, 'folder', '')
            if key:
                sorted.setdefault(key, DataSetList()).append(i)
            else:
                warnings.warn('Unknown group name.')

        return sorted

    def dictByFuncGroupSingleObjective(self):
        """Returns a dictionary of instances of this class by function groups
        for single objective case.

        The output dictionary has function group names as keys and the
        corresponding slices as values. Current groups are based on the
        GECCO-BBOB 2009-2013 function testbeds. 

        """
        sorted = {} 
        for i in self:
            if i.funcId in range(1, 6):
                sorted.setdefault('separ', DataSetList()).append(i)
            elif i.funcId in range(6, 10):
                sorted.setdefault('lcond', DataSetList()).append(i)
            elif i.funcId in range(10, 15):
                sorted.setdefault('hcond', DataSetList()).append(i)
            elif i.funcId in range(15, 20):
                sorted.setdefault('multi', DataSetList()).append(i)
            elif i.funcId in range(20, 25):
                sorted.setdefault('mult2', DataSetList()).append(i)
            elif i.funcId in range(101, 107):
                sorted.setdefault('nzmod', DataSetList()).append(i)
            elif i.funcId in range(107, 122):
                sorted.setdefault('nzsev', DataSetList()).append(i)
            elif i.funcId in range(122, 131):
                sorted.setdefault('nzsmm', DataSetList()).append(i)
            else:
                warnings.warn('Unknown function id.')

        return sorted

    def dictByFuncGroup(self):
        """Returns a dictionary of instances of this class by function groups.

        The output dictionary has function group names as keys and the
        corresponding slices as values.  

        """
        if self.isBiobjective():
            return self.dictByFuncGroupBiobjective()
        else:
            return self.dictByFuncGroupSingleObjective()

    def getFuncGroups(self):
        """Returns a dictionary of function groups.
        
        The output dictionary has functions group names as keys 
        and function group descriptions as values.
        """
        if self.isBiobjective():
            dictByFuncGroup = self.dictByFuncGroupBiobjective()
            groups = OrderedDict(sorted((key, key.replace('_', ' ')) for key in dictByFuncGroup.keys()))
            return groups
        else:
            groups = []
            if any(i.funcId in range(1, 6) for i in self):
                groups.append(('separ', 'Separable functions'))
            if any(i.funcId in range(6, 10) for i in self):
                groups.append(('lcond', 'Misc. moderate functions'))
            if any(i.funcId in range(10, 15) for i in self):
                groups.append(('hcond', 'Ill-conditioned functions'))
            if any(i.funcId in range(15, 20) for i in self):
                groups.append(('multi', 'Multi-modal functions'))
            if any(i.funcId in range(20, 25) for i in self):
                groups.append(('mult2', 'Weak structure functions'))
            if any(i.funcId in range(101, 107) for i in self):
                groups.append(('nzmod', 'Moderate noise'))
            if any(i.funcId in range(107, 122) for i in self):
                groups.append(('nzsev', 'Severe noise'))
            if any(i.funcId in range(122, 131) for i in self):
                groups.append(('nzsmm', 'Severe noise multimod.'))

            return OrderedDict(groups)

    def dictByParam(self, param):
        """Returns a dictionary of DataSetList by parameter values.

        :returns: a dictionary with values of parameter param as keys and
                  the corresponding slices of DataSetList as values.

        """

        d = {}
        for i in self:
            d.setdefault(getattr(i, param, None), DataSetList()).append(i)
        return d

    def info(self, opt=None):
        """Display some information onscreen.

        :keyword string opt: changes size of output, can be 'all'
                             (default), 'short'

        """
        #TODO: do not integrate over dimension!!!
        #      loop over all data sets!?

        if len(self) > 0:
            print '%d data set(s)' % (len(self))
            dictAlg = self.dictByAlg()
            algs = dictAlg.keys()
            algs.sort()
            sys.stdout.write('Algorithm(s): %s' % (algs[0][0]))
            for i in range(1, len(algs)):
                sys.stdout.write(', %s' % (algs[0][0]))
            sys.stdout.write('\n')

            dictFun = self.dictByFunc()
            functions = dictFun.keys()
            functions.sort()
            nbfuns = len(set(functions))
            splural = 's' if nbfuns > 1 else ''
            print '%d Function%s with ID%s %s' % (nbfuns, splural, splural, consecutiveNumbers(functions))

            dictDim = self.dictByDim()
            dimensions = dictDim.keys()
            dimensions.sort()
            sys.stdout.write('Dimension(s): %d' % (dimensions[0]))
            for i in range(1, len(dimensions)):
                sys.stdout.write(', %d' % (dimensions[i]))
            sys.stdout.write('\n')

            maxevals = []
            for i in xrange(len(dimensions)):
                maxeval = []
                for d in dictDim[dimensions[i]]:
                    maxeval = int(max((d.mMaxEvals(), maxeval)))
                maxevals.append(maxeval)
            print 'Max evals: %s' % str(maxevals)

            if opt == 'all':
                print 'Df      |     min       10      med       90      max'
                print '--------|--------------------------------------------'
                evals = list([] for i in targets_displayed_for_info)
                for i in self:
                    tmpevals = i.detEvals(targets_displayed_for_info)
                    for j in range(len(targets_displayed_for_info)):
                        evals[j].extend(tmpevals[j])
                for i, j in enumerate(targets_displayed_for_info): # never aggregate over dim...
                    tmp = toolsstats.prctile(evals[i], [0, 10, 50, 90, 100])
                    tmp2 = []
                    for k in tmp:
                        if not numpy.isfinite(k):
                            tmp2.append('%8f' % k)
                        else:
                            tmp2.append('%8d' % k)
                    print '%2.1e |%s' % (j, ' '.join(tmp2))

            # display distributions of final values
        else:
            print self

    def sort(self, key1='dim', key2='funcId'):
        def cmp_fun(a, b):
            if getattr(a, key1) == getattr(b, key1):
                if getattr(a, key2) == getattr(b, key2):
                    return 0
                return 1 if getattr(a, key2) > getattr(b, key2) else -1                
            else:
                return 1 if getattr(a, key1) > getattr(b, key1) else -1
        sorted_self = list(sorted(self, cmp=cmp_fun))
        for i, ds in enumerate(sorted_self):
            self[i] = ds
        return self
    
        # interested in algorithms, number of datasets, functions, dimensions
        # maxevals?, funvals?, success rate?


    def run_length_distributions(self, dimension, target_values,
                                 fun_list=None,
                                 reference_data_set_list=None,
                                 reference_scoring_function=lambda x: toolsstats.prctile(x, [5])[0],
                                 data_per_target=15,
                                 flatten_output_dict=True):
        """return a dictionary with an entry for each algorithm (or
        the dictionary value for only one algorithm if
        ``flatten_output_dict is True``) and
        the left envelope rld-array. For each algorithm the entry contains
        a sorted rld-array of evaluations to reach the targets on all
        functions in ``func_list`` or all available functions, the
        list of solved functions, the list of processed functions. If
        the sorted rld-array is normalized by the reference score (after
        sorting), the last entry is the original rld.

        TODO: change interface to return always rld_original and optional
        the scores to compare with. Example::

            rld = dsl.run_length_distributions(...)
            semilogy([x if np.isfinite(x) else np.inf
                      for x in rld[0][0] / rld[0][-1]])

        If ``reference_data_set_list is not None`` evaluations
        are normalized by the reference data, however
        the data remain to be sorted without normalization.
        TODO:

        """
        dsl_dict = self.dictByDim()[dimension].dictByAlg()
        # selected dimension and go by algorithm
        rld_dict = {}  # result for each algorithm
        reference_scores = {}  # for each funcId a list of len(target_values)
        left_envelope = np.inf
        for alg in dsl_dict:
            rld_data = []  # 15 evaluation-counts per function and target
            ref_scores = []  # to compute rld_data / ref_scores element-wise
            funcs_processed = []
            funcs_solved = []
            for ds in dsl_dict[alg]:  # ds is a DataSet, i.e. typically 15 trials
                if fun_list and ds.funcId not in fun_list:
                    continue
                assert dimension == ds.dim
                funcs_processed.append(ds.funcId)
                evals = ds.detEvals(target_values((ds.funcId, ds.dim)))
                if data_per_target is not None:
                    evals = [np.sort(toolsstats.fix_data_number(d, data_per_target))
                                for d in evals]
                    # make sure to get 15 numbers for each target
                if reference_data_set_list is not None:
                    if ds.funcId not in reference_scores:
                        if reference_scoring_function is None:
                            reference_scores[ds.funcId] = \
                                reference_data_set_list.det_best_data(
                                target_values((ds.funcId, ds.dim)),
                                ds.funcId, ds.dim, number=data_per_target)
                        else:
                            reference_scores[ds.funcId] = \
                                reference_data_set_list.det_best_data_lines(
                                target_values((ds.funcId, ds.dim)),
                                ds.funcId, ds.dim, reference_scoring_function)[1]
                            # value checking, could also be done later
                            for i, val in enumerate(reference_scores[ds.funcId]):
                                if not np.isfinite(val) and any(np.isfinite(evals[i])):
                                    raise ValueError('reference_value is not finite')
                                    # a possible solution would be to set ``val = 1``
                            reference_scores[ds.funcId] = \
                                np.array([data_per_target * [val]
                                    for val in reference_scores[ds.funcId]],
                                         copy=False)
                        for i, line in enumerate(reference_scores[ds.funcId]):
                            reference_scores[ds.funcId][i] = \
                                np.sort(toolsstats.fix_data_number(line, data_per_target))
                    ref_scores.append(np.hstack(reference_scores[ds.funcId]))
                    # 'needs to be checked', qqq
                evals = np.hstack(evals)  # "stack" len(targets) * 15 values
                if any(np.isfinite(evals)):
                    funcs_solved.append(ds.funcId)
                rld_data.append(evals)

            funcs_processed.sort()
            funcs_solved.sort()
            assert np.__version__ >= '1.4.0'
            # if this fails, replacing nan with inf might work for sorting
            rld_data = np.hstack(rld_data)
            if reference_data_set_list is not None:
                ref_scores = np.hstack(ref_scores)
                idx = np.argsort(rld_data)
                rld_original = rld_data[idx]
                rld_data = rld_original / ref_scores[idx]
            else:
                rld_data.sort()  # returns None
            # nan are at the end now (since numpy 1.4.0)

            # check consistency
            if len(funcs_processed) > len(set(funcs_processed)):
                warnings.warn("function processed twice "
                              + str(funcs_processed))
                raise ValueError("function processed twice")
            if fun_list is not None and set(funcs_processed) != set(fun_list):
                warnings.warn("not all functions found for " + str(alg)
                    + " and computations disregarded " + str(ds.algId))
                continue

            left_envelope = np.fmin(left_envelope, rld_data)
            # fails if number of computed data are different
            rld_dict[alg] = [rld_data,
                             sorted(funcs_solved),
                             funcs_processed]
            if reference_data_set_list is not None:
                rld_dict[alg].append(ref_scores)

        for k, v in rld_dict.items():
            if v[2] != funcs_processed:
                print('TODO: HERE AN ASSERTION FAILED')
            # assert v[2] == funcs_processed  # the must all agree to the last

        if flatten_output_dict and len(rld_dict) == 1:
            return rld_dict.values()[0], left_envelope
        return rld_dict, left_envelope

    def get_all_data_lines(self, target_value, fct, dim):
        """return a list of all data lines in ``self`` for each
        algorithm and a list of the respective
        computed aRTs.

        Example
        -------
        Get all run lengths of all trials on f1 in 20-D to reach
        target 1e-7::

            data = dsl.get_all_data_lines(1e-7, 1, 20)[0]
            flat_data = np.hstack(data)
            plot(np.arange(1, 1+len(flat_data)) / len(flat_data),
                 sort(flat_data))  # sorted fails on nan

        """
        # TODO: make sure to get the same amount of data for each
        # algorithm / target!?
        assert np.isscalar(target_value)

        lines = []
        scores = []
        for ds in self:
            if ds.funcId != fct or ds.dim != dim:
                continue
            lines.append(ds.detEvals([target_value])[0])
            scores.append(ds.detERT([target_value])[0])

        return lines, scores

    def det_best_data(self, target_values, fct, dim,
                           number=15):
        """return a list of the ``number`` smallest evaluations over all
        data sets in ``self`` for each ``target in target_values``.

        Detail: currently, the minimal observed evaluation is computed
        instance-wise and the ``number`` "easiest" instances are returned.
        Also the smallest ``number`` evaluations regardless of instance
        are computed, but not returned.

        """
        try:
            target_values = target_values((fct, dim))
        except TypeError:
            target_values = target_values
        best_lines = len(target_values) * [[]]  # caveat: this is (can be?) the same instance of []
        best_dicts = [{} for i in xrange(len(target_values))]
        for ds in self:
            if ds.funcId != fct or ds.dim != dim:
                continue
            current_lines = ds.detEvals(target_values)
            assert len(current_lines) == len(best_lines) == len(target_values)
            for i in xrange(len(current_lines)):
                for j, instance in enumerate(ds.instancenumbers):
                    previous_val = best_dicts[i].setdefault(instance, np.inf)
                    best_dicts[i][instance] = min((previous_val, current_lines[i][j]))
                best_lines[i] = np.sort(np.hstack(
                    [best_lines[i], current_lines[i]]))
                best_lines[i] = best_lines[i][:min((number,
                                                    len(best_lines[i])))]
        # construct another best line instance-wise
        best_instances_lines = []
        for i in xrange(len(best_dicts)):
            vals = best_dicts[i].values()
            best_instances_lines.append(
                np.sort(vals)[:np.min((number, len(vals)))])

        if any(line is None for line in best_lines):
            warnings.warn('best data lines not determined, (f, dim)='
                          + str((fct, dim)))
        # print(best_lines[-1])
        # print(best_instances_lines[-1])
        # print(best_instances_lines[-1])
        assert len(best_lines) == len(best_instances_lines) == len(target_values)
        assert best_lines[-1][0] == best_instances_lines[-1][0]
        return best_instances_lines
        # return best_lines

    def det_best_data_lines(self, target_values, fct, dim,
                           scoring_function=None):
        """return a list of the respective best data lines over all data
        sets in ``self`` for each ``target in target_values`` and an
        array of the computed scores (ERT ``if scoring_function == 'ERT'``).

        If ``scoring_function is None``, the best is determined with method
        ``detERT``. Using ``scoring_function=lambda x:
        toolsstat.prctile(x, [5], ignore_nan=False)`` is another useful
        alternative.

        """
        try:
            target_values = target_values((fct, dim))
        except TypeError:
            target_values = target_values
        best_scores = np.array(len(target_values) * [np.inf])
        best_lines = len(target_values) * [None]
        for ds in self:
            if ds.funcId != fct or ds.dim != dim:
                continue
            current_lines = ds.detEvals(target_values)
            if scoring_function is None or scoring_function == 'ERT':
                current_scores = ds.detERT(target_values)
            else:
                current_scores = np.array([scoring_function(d)
                                           for d in current_lines], copy=False)
            assert len(current_lines) == len(best_lines)
            assert len(current_lines) == len(current_scores) \
                 == len(best_scores) == len(best_lines)
            for i in np.where(toolsdivers.less(current_scores,
                                               best_scores))[0]:
                best_lines[i] = current_lines[i]
                best_scores[i] = current_scores[i]

        if any(line is None for line in best_lines):
            warnings.warn('best data lines for f%s in %s-D could not be determined'
                          % (str(fct), str(dim)))
        return best_lines, best_scores

    def get_sorted_algorithms(self, dimension, target_values,
                              fun_list=None,
                              reference_dataset_list=None,
                              smallest_evaluation_to_use=3):
        """return list of the algorithms from ``self``, sorted by
        minimum loss factor in the ECDF.

        Best means to be within `loss` of the best algorithm at
        at least one point of the ECDF from the functions `fun_list`,
        i.e. minimal distance to the left envelope in the semilogx plot.

        ``target_values`` gives for each function-dimension pair a list of
        target values.

        TODO: data generation via run_length_distributions and sorting
        should probably be separated.

        """
        rld, left_envelope = self.run_length_distributions(
            dimension, target_values, fun_list,
            reference_data_set_list=reference_dataset_list)
        best_algorithms = []
        idx = left_envelope >= smallest_evaluation_to_use
        for alg in rld:
            try:
                if reference_dataset_list:
                    best_algorithms.append([alg, toolsstats.prctile(rld[alg][0][idx], [5])[0],
                                            rld[alg], left_envelope,
                                            toolsstats.prctile(rld[alg][0], [2, 5, 15, 25, 50], ignore_nan=False)])
                else:
                    best_algorithms.append([alg, np.nanmin(rld[alg][0][idx] / left_envelope[idx]),
                                            rld[alg], left_envelope,
                                            toolsstats.prctile(rld[alg][0] / left_envelope, [2, 5, 15, 25, 50], ignore_nan=False)])
            except ValueError:
                warnings.warn(str(alg) + ' could not be processed for get_sorted_algorithms ')

        best_algorithms.sort(key=lambda x: x[1])
        return best_algorithms


def parseinfoold(s):
    """Deprecated: Extract data from a header line in an index entry.

    Older but verified version of :py:meth:`parseinfo`

    The header line should be a string of comma-separated pairs of
    key=value, for instance: key = value, key = 'value'

    Keys should not use comma or quote characters.

    """
    # TODO should raise some kind of error...
    # Split header into a list of key-value
    list_kv = s.split(', ')

    # Loop over all elements in the list and extract the relevant data.
    # We loop backward to make sure that we did not split inside quotes.
    # It could happen when the key algId and the value is a string.
    p = re.compile('([^,=]+)=(.*)')
    list_kv.reverse()
    it = iter(list_kv)
    res = []
    while True:
        try:
            elem = it.next()
            tmp = p.match(elem)
            while not tmp:
                elem = it.next() + elem
                # add up elements of list_kv until we have a whole key = value

            elem0, elem1 = tmp.groups()
            elem0 = elem0.strip()
            elem1 = elem1.strip()
            if elem1.startswith('\'') and elem1.endswith('\''): # HACK
                elem1 = ('\'' + re.sub('([\'])', r'\\\1', elem1[1:-1]) + '\'')
            elem1 = ast.literal_eval(elem1)
            res.append((elem0, elem1))
        except StopIteration:
            break

    return res

def parseinfo(s):
    """Extract data from a header line in an index entry.

    Use a 'smarter' regular expression than :py:meth:`parseinfoold`.
    The header line should be a string of comma-separated pairs of
    key=value, for instance: key = value, key = 'value'

    Keys should not use comma or quote characters.

    """
    p = re.compile('\ *([^,=]+?)\ *=\ *(".+?"|\'.+?\'|[^,]+)\ *(?=,|$)')
    res = []
    for elem0, elem1 in p.findall(s):
        if elem1.startswith('\'') and elem1.endswith('\''): # HACK
            elem1 = ('\'' + re.sub(r'(?<!\\)(\')', r'\\\1', elem1[1:-1]) + '\'')
        try:
            elem1 = ast.literal_eval(elem1)
        except:
            if sys.version.startswith("2.6"):  # doesn't like trailing '\n'
                elem1 = ast.literal_eval(elem1.strip())  # can be default anyway?
            else:
                raise
        res.append((elem0, elem1))  # TODO: what are elem0 and elem1?
    return res


def set_unique_algId(ds_list, ds_list_reference, taken_ids=None):
    """on return, elements in ``ds_list`` do not have an ``algId``
    attribute value from ``taken_ids`` or from
    ``ds_list_reference`` ``if taken_ids is None``.

    In case, ``BFGS`` becomes ``BFGS 2`` etc.

    """
    if taken_ids is None:
        taken_ids = []
        for ds in ds_list_reference:
            taken_ids.append(ds.algId)
    taken_ids = set(taken_ids)

    for ds in ds_list:
        if ds.algId in taken_ids:
            algId = ds.algId
            i = 2
            while algId + ' ' + str(i) in taken_ids:
                i += 1
            ds.algId = algId + ' ' + str(i)

def processInputArgs(args, verbose=True):
    """Process command line arguments.

    Returns several instances of :py:class:`DataSetList`, and a list of 
    algorithms from a list of strings representing file and folder names,
    see below for details. This command operates folder-wise: one folder 
    corresponds to one algorithm.

    It is recommended that if a folder listed in args contain both
    :file:`info` files and the associated :file:`pickle` files, they be
    kept in different locations for efficiency reasons.

    :keyword list args: string arguments for folder names
    :keyword bool verbose: controlling verbosity

    :returns (all_datasets, pathnames, datasetlists_by_alg):
      all_datasets
        a list containing all DataSet instances, this is to
        prevent the regrouping done in instances of DataSetList.
        Caveat: algorithms with the same name are overwritten!?
      pathnames
        a list of keys of datasetlists_per_alg with the ordering as
        given by the input argument args
      datasetlists_by_alg
        a dictionary which associates each algorithm via its input path
        name to a DataSetList

    """
    dsList = list()
    sortedAlgs = list()
    dictAlg = {}
    for i in args:
        i = i.strip()
        if i == '': # might cure an lf+cr problem when using cywin under Windows
            continue
        if findfiles.is_recognized_repository_filetype(i):
            filelist = findfiles.main(i, verbose)
            #Do here any sorting or filtering necessary.
            #filelist = list(i for i in filelist if i.count('ppdata_f005'))
            tmpDsList = DataSetList(filelist, verbose)
            for ds in tmpDsList:
                ds._data_folder = i
            #Nota: findfiles will find all info AND pickle files in folder i.
            #No problem should arise if the info and pickle files have
            #redundant information. Only, the process could be more efficient
            #if pickle files were in a whole other location.

            set_unique_algId(tmpDsList, dsList)
            dsList.extend(tmpDsList)
            #alg = os.path.split(i.rstrip(os.sep))[1]  # trailing slash or backslash
            #if alg == '':
            #    alg = os.path.split(os.path.split(i)[0])[1]
            alg = i.rstrip(os.path.sep)
            print '  using:', alg

            # Prevent duplicates
            if all(i != alg for i in sortedAlgs):
                sortedAlgs.append(alg)
                dictAlg[alg] = tmpDsList
        elif os.path.isfile(i):
            # TODO: a zipped tar file should be unzipped here, see findfiles.py 
            txt = 'The post-processing cannot operate on the single file ' + str(i)
            warnings.warn(txt)
            continue
        else:
            txt = "Input folder '" + str(i) + "' could not be found."
            raise Exception(txt)

    return dsList, sortedAlgs, dictAlg
    
class DictAlg(dict):
    def __init__(self, d={}):
        dict.__init__(self, d)  # was: super.__init(d)
        
    def by_dim(self):
        return dictAlgByDim(self) # TODO: put here actual implementation

def dictAlgByDim(dictAlg):
    """Returns a dictionary with problem dimension as key from
    a dictionary of DataSet lists. 

    The input argument is a dictionary with algorithm names as 
    keys and a list of :py:class:`DataSet` instances as values.
    The resulting dictionary will have dimension as key and as values
    dictionaries with algorithm names as keys.

    """
    # should become: 
    # return DictAlg(dictAlg).by_dim()
    
    res = {}

    # get the set of problem dimensions
    dims = set()
    tmpdictAlg = {} # will store DataSet by alg and dim
    for alg, dsList in dictAlg.iteritems():
        tmp = dsList.dictByDim()
        tmpdictAlg[alg] = tmp
        dims |= set(tmp.keys())

    for d in dims:
        for alg in dictAlg:
            tmp = DataSetList()
            try:
                tmp = tmpdictAlg[alg][d]
            except KeyError:
                txt = ('No data for algorithm %s in %d-D.'
                       % (alg, d))
                warnings.warn(txt)

            if res.setdefault(d, {}).has_key(alg):
                txt = ('Duplicate data for algorithm %s in %d-D.'
                       % (alg, d))
                warnings.warn(txt)

            res.setdefault(d, {}).setdefault(alg, tmp)
            # Only the first data for a given algorithm in a given dimension

    #for alg, dsList in dictAlg.iteritems():
        #for i in dsList:
            #res.setdefault(i.dim, {}).setdefault(alg, DataSetList()).append(i)

    return res

def dictAlgByDim2(dictAlg, remove_empty=False):
    """Returns a dictionary with problem dimension as key.

    The difference with :py:func:`dictAlgByDim` is that there is an
    entry for each algorithm even if the resulting
    :py:class:`DataSetList` is empty.

    This function is meant to be used with an input argument which is a
    dictionary with algorithm names as keys and which has list of
    :py:class:`DataSet` instances as values.
    The resulting dictionary will have dimension as key and as values
    dictionaries with algorithm names as keys.

    """
    res = {}

    for alg, dsList in dictAlg.iteritems():
        for i in dsList:
            res.setdefault(i.dim, {}).setdefault(alg, DataSetList()).append(i)

    if remove_empty:
        raise NotImplementedError
        for dim, ds_dict in res.iteritems():
            for alg, ds_dict2 in ds_dict.iteritems():
                if not len(ds_dict2):
                    pass
            if not len(ds_dict):
                pass

    return res

def dictAlgByFun(dictAlg):
    """Returns a dictionary with function id as key.

    This method is meant to be used with an input argument which is a
    dictionary with algorithm names as keys and which has list of
    :py:class:`DataSet` instances as values.
    The resulting dictionary will have function id as key and as values
    dictionaries with algorithm names as keys.

    """
    res = {}
    funcs = set()
    tmpdictAlg = {}
    for alg, dsList in dictAlg.iteritems():
        tmp = dsList.dictByFunc()
        tmpdictAlg[alg] = tmp
        funcs |= set(tmp.keys())

    for f in funcs:
        for alg in dictAlg:
            tmp = DataSetList()
            try:
                tmp = tmpdictAlg[alg][f]
            except KeyError:
                txt = ('No data for algorithm %s on function %d.'
                       % (alg, f)) # This message is misleading.
                warnings.warn(txt)

            if res.setdefault(f, {}).has_key(alg):
                txt = ('Duplicate data for algorithm %s on function %d-D.'
                       % (alg, f))
                warnings.warn(txt)

            res.setdefault(f, {}).setdefault(alg, tmp)
            # Only the first data for a given algorithm in a given dimension

    return res

def dictAlgByNoi(dictAlg):
    """Returns a dictionary with noise group as key.

    This method is meant to be used with an input argument which is a
    dictionary with algorithm names as keys and which has list of
    :py:class:`DataSet` instances as values.
    The resulting dictionary will have a string denoting the noise group
    ('noiselessall' or 'nzall') and as values dictionaries with
    algorithm names as keys.

    """
    res = {}
    ng = set()
    tmpdictAlg = {}
    for alg, dsList in dictAlg.iteritems():
        tmp = dsList.dictByNoise()
        tmpdictAlg[alg] = tmp
        ng |= set(tmp.keys())

    for n in ng:
        stmp = ''
        if n == 'nzall':
            stmp = 'noisy'
        elif n == 'noiselessall':
            stmp = 'noiseless'

        for alg in dictAlg:
            tmp = DataSetList()
            try:
                tmp = tmpdictAlg[alg][n]
            except KeyError:
                txt = ('No data for algorithm %s on %s function.'
                       % (alg, stmp))
                warnings.warn(txt)

            if res.setdefault(n, {}).has_key(alg):
                txt = ('Duplicate data for algorithm %s on %s functions.'
                       % (alg, stmp))
                warnings.warn(txt)

            res.setdefault(n, {}).setdefault(alg, tmp)
            # Only the first data for a given algorithm in a given dimension

    return res

def dictAlgByFuncGroup(dictAlg):
    """Returns a dictionary with function group as key.

    This method is meant to be used with an input argument which is a
    dictionary with algorithm names as keys and which has list of
    :py:class:`DataSet` instances as values.
    The resulting dictionary will have a string denoting the function
    group and as values dictionaries with algorithm names as keys.

    """
    res = {}
    fg = set()
    tmpdictAlg = {}
    for alg, dsList in dictAlg.iteritems():
        tmp = dsList.dictByFuncGroup()
        tmpdictAlg[alg] = tmp
        fg |= set(tmp.keys())  # | is bitwise OR

    for g in fg:
        for alg in dictAlg:
            tmp = DataSetList()
            try:
                tmp = tmpdictAlg[alg][g]
            except KeyError:
                txt = ('No data for algorithm %s on %s functions.'
                       % (alg, g))
                warnings.warn(txt)

            if res.setdefault(g, {}).has_key(alg):
                txt = ('Duplicate data for algorithm %s on %s functions.'
                       % (alg, g))
                warnings.warn(txt)

            res.setdefault(g, {}).setdefault(alg, tmp)
            # Only the first data for a given algorithm in a given dimension

    return res

# TODO: these functions should go to different modules. E.g. tools.py and toolsstats.py renamed as stats.py
<|MERGE_RESOLUTION|>--- conflicted
+++ resolved
@@ -889,7 +889,6 @@
         
         """
 
-<<<<<<< HEAD
         # Wassim: this should be done on the dataSetList level, and here only if it's not yet set
         if not testbedsettings.current_testbed or \
               isinstance(testbedsettings.current_testbed, testbedsettings.GECCOBBOBTestbed):
@@ -897,9 +896,6 @@
 
         if isinstance(testbedsettings.current_testbed, testbedsettings.GECCOBBOBTestbed) or \
            isinstance(testbedsettings.current_testbed, testbedsettings.SingleObjectiveTestbed):
-=======
-        if isinstance(testbedsettings.current_testbed, testbedsettings.GECCOBBOBTestbed):
->>>>>>> 22ac75d7
             Ndata = np.size(self.evals, 0)
             i = Ndata
             while i > 1 and not self.isBiobjective() and self.evals[i-1][0] <= self.precision:
