--- conflicted
+++ resolved
@@ -292,15 +292,9 @@
             targetf = targetsOfInterest[-1]
         else:
             targetf = testbed.pptable_ftarget
-<<<<<<< HEAD
         
         # reference algorithm
         if bestalgentries:        
-=======
-
-        # best 2009
-        if bestalgentries:
->>>>>>> 8b820056
             refalgentry = bestalgentries[df]
             refalgert = refalgentry.detERT(targetsOfInterest)
             refalgevals = (refalgentry.detEvals((targetf,))[0][0])
