--- conflicted
+++ resolved
@@ -292,15 +292,9 @@
             targetf = targetsOfInterest[-1]
         else:
             targetf = testbed.pptable_ftarget
-<<<<<<< HEAD
-
-        # best 2009
+
+        # reference algorithm
         if bestalgentries:
-=======
-        
-        # reference algorithm
-        if bestalgentries:        
->>>>>>> fa183bae
             refalgentry = bestalgentries[df]
             refalgert = refalgentry.detERT(targetsOfInterest)
             refalgevals = (refalgentry.detEvals((targetf,))[0][0])
