#!/usr/bin/env python
# -*- coding: utf-8 -*-

"""Routines for the generation of TeX tables."""
from __future__ import absolute_import

import os, sys
from pdb import set_trace
import warnings
import numpy
from .. import genericsettings, bestalg, toolsstats, pproc, ppfigparam, testbedsettings
from ..pptex import writeFEvals2, writeFEvalsMaxPrec, tableXLaTeX, numtotext
from ..toolsstats import significancetest, significance_all_best_vs_other
from ..toolsdivers import str_to_latex, strip_pathname1

"""
See Section Comparison Tables in
http://tao.lri.fr/tiki-index.php?page=BBOC+Data+presentation

"""

def get_table_caption():
    """ Sets table caption, based on the testbedsettings.current_testbed
        and genericsettings.runlength_based_targets.
        
        TODO: \hvref and \fopt should be defined via the current_testbed, 
        preferably with a single latex command. 
    """

    if isinstance(testbedsettings.current_testbed, testbedsettings.LargeScaleTestbed): # Manh : option large scale
        table_caption_one = r"""%
            Average running time (\aRT\ in number of function
            evaluations) divided by the respective best \aRT\ measured during BBOB-2016 in
            #1.
            The \aRT\ and in braces, as dispersion measure, the half difference between
            10 and 90\%-tile of bootstrapped run lengths appear for each algorithm and
            """
    else:
        table_caption_one = r"""%
            Average running time (\aRT\ in number of function
            evaluations) divided by the respective best \aRT\ measured during BBOB-2009 in
            #1.
            The \aRT\ and in braces, as dispersion measure, the half difference between
            10 and 90\%-tile of bootstrapped run lengths appear for each algorithm and
            """
    table_caption_two1 = r"""%
        target, the corresponding best \aRT\
        in the first row. The different target \Df-values are shown in the top row.
        \#succ is the number of trials that reached the (final) target
        $\fopt + """ + testbedsettings.current_testbed.hardesttargetlatex + r"""$.
        """
    table_caption_two2 = r"""%
        run-length based target, the corresponding best \aRT\
        (preceded by the target \Df-value in \textit{italics}) in the first row. 
        \#succ is the number of trials that reached the target value of the last column.
        """
    table_caption_one_bi = r"""%
        Average runtime (\aRT) to reach given targets, measured
        in number of function evaluations, in #1. For each function, the \aRT\ 
        and, in braces as dispersion measure, the half difference between 10 and 
        90\%-tile of (bootstrapped) runtimes is shown for the different
        target \DI-values as shown in the top row. 
        \#succ is the number of trials that reached the last target
        $\hvref + """ + testbedsettings.current_testbed.hardesttargetlatex + r"""$.
        """
    if isinstance(testbedsettings.current_testbed, testbedsettings.LargeScaleTestbed): # Manh : option large scale
        table_caption_rest = (r"""%
            The median number of conducted function evaluations is additionally given in
            \textit{italics}, if the target in the last column was never reached.
            Entries, succeeded by a star, are statistically significantly better (according to
            the rank-sum test) when compared to all other algorithms of the table, with
            $p = 0.05$ or $p = 10^{-k}$ when the number $k$ following the star is larger
            than 1, with Bonferroni correction of #2. """ +
            (r"""A $\downarrow$ indicates the same tested against the best
            algorithm of BBOB-2016."""
            if not (testbedsettings.current_testbed.name == testbedsettings.testbed_name_bi)
            else "") + r"""Best results are printed in bold.
            """)
    else:
        table_caption_rest = (r"""%
            The median number of conducted function evaluations is additionally given in
            \textit{italics}, if the target in the last column was never reached.
            Entries, succeeded by a star, are statistically significantly better (according to
            the rank-sum test) when compared to all other algorithms of the table, with
            $p = 0.05$ or $p = 10^{-k}$ when the number $k$ following the star is larger
            than 1, with Bonferroni correction of #2. """ +
            (r"""A $\downarrow$ indicates the same tested against the best
            algorithm of BBOB-2009."""
            if not (testbedsettings.current_testbed.name == testbedsettings.testbed_name_bi)
            else "") + r"""Best results are printed in bold.
                """)

    if testbedsettings.current_testbed.name == testbedsettings.testbed_name_bi:
        # NOTE: no runlength-based targets supported yet
        table_caption = table_caption_one_bi + table_caption_rest
    elif testbedsettings.current_testbed.name == testbedsettings.testbed_name_single:
        if genericsettings.runlength_based_targets:
            table_caption = table_caption_one + table_caption_two2 + table_caption_rest
        else:
            table_caption = table_caption_one + table_caption_two1 + table_caption_rest
    else:
        warnings.warn("Current settings do not support pptables caption.")

    return table_caption

with_table_heading = False  # in case the page is long enough

allmintarget = {}
allmedtarget = {}

significance_vs_others_symbol = r"\star"
significance_vs_others_symbol_html = r"&#9733;"
significance_vs_ref_symbol = r"\downarrow"
significance_vs_ref_symbol_html = r"&darr;"
maxfloatrepr = 10000.
samplesize = genericsettings.simulated_runlength_bootstrap_sample_size
precfloat = 2
precscien = 2
precdispersion = 1  # significant digits for dispersion

def cite(algName, isNoisefree, isNoisy):
    """Returns the citation key associated to the algorithm name.

    Hard coded while no other solution is found.

    """
    res = []
    # The names of the algorithms must correspond to the name of the folder
    # containing the data. The citations keys must be in bbob.bib.
    if isNoisefree:
        if algName == "ALPS-GA":
            res.append("Hornby:2009")
        if algName in ("AMaLGaM IDEA", "iAMaLGaM IDEA"):
            res.append("DBLP:conf/gecco/BosmanGT09")
        if algName == "BayEDAcG":
            res.append("DBLP:conf/gecco/Gallagher09")
        if algName == "BFGS":
            res.append("DBLP:conf/gecco/Ros09")
        if algName == "Cauchy EDA":
            res.append("DBLP:conf/gecco/Posik09")
        if algName == "BIPOP-CMA-ES":
            res.append("DBLP:conf/gecco/Hansen09")
        if algName == "(1+1)-CMA-ES":
            res.append("DBLP:conf/gecco/AugerH09")
        if algName == "DASA":
            res.append("DBLP:conf/gecco/KorosecS09")
        if algName == "DEPSO":
            res.append("DBLP:conf/gecco/Garcia-NietoAA09")
        if algName == "DIRECT":
            res.append("DBLP:conf/gecco/Posik09a")
        if algName == "EDA-PSO":
            res.append("DBLP:conf/gecco/El-AbdK09")
        if algName == "CMA-EGS":
            res.append("Finck:2009")
        if algName == "G3-PCX":
            res.append("DBLP:conf/gecco/Posik09b")
        if algName == "simple GA":
            res.append("DBLP:conf/gecco/Nicolau09")
        if algName == "GLOBAL":
            res.append("Pal:2009a")
        if algName in ("LSfminbnd", "LSstep"):
            res.append("DBLP:conf/gecco/Posik09c")
        if algName == "MA-LS-Chain":
            res.append("DBLP:conf/gecco/MolinaLH09")
        if algName == "MCS":
            res.append("Huyer:2009b")
        if algName == "NELDER (Han)":
            res.append("DBLP:conf/gecco/Hansen09b")
        if algName == "NELDER (Doe)":
            res.append("DBLP:conf/gecco/DoerrFSW09")
        if algName in ("NEWUOA", "avg NEWUOA", "full NEWUOA"):
            res.append("DBLP:conf/gecco/Ros09b")
        if algName == "(1+1)-ES":
            res.append("DBLP:conf/gecco/Auger09")
        if algName == "POEMS":
            res.append("DBLP:conf/gecco/Kubalik09a")
        if algName == "PSO":
            res.append("DBLP:conf/gecco/El-AbdK09a")
        if algName == "PSO\_Bounds":
            res.append("DBLP:conf/gecco/El-AbdK09b")
        if algName == "Monte Carlo":
            res.append("DBLP:conf/gecco/AugerR09")
        if algName == "Rosenbrock":
            res.append("DBLP:conf/gecco/Posik09d")
        if algName == "IPOP-SEP-CMA-ES":
            res.append("DBLP:conf/gecco/Ros09d")
        if algName == "VNS (Garcia)":
            res.append("DBLP:conf/gecco/Garcia-MartinezL09")
    if isNoisy:
        if algName == "ALPS-GA":
            res.append("Hornby:2009a")
        elif algName in ("AMaLGaM IDEA", "iAMaLGaM IDEA"):
            res.append("DBLP:conf/gecco/BosmanGT09a")
        elif algName in ("avg NEWUOA", "full NEWUOA", "NEWUOA"):
            res.append("DBLP:conf/gecco/Ros09c")
        elif algName == "BayEDAcG":
            res.append("DBLP:conf/gecco/Gallagher09a")
        elif algName == "BFGS":
            res.append("DBLP:conf/gecco/Ros09a")
        elif algName == "BIPOP-CMA-ES":
            res.append("DBLP:conf/gecco/Hansen09a")
        elif algName == "(1+1)-CMA-ES":
            res.append("DBLP:conf/gecco/AugerH09a")
        elif algName == "DASA":
            res.append("DBLP:conf/gecco/KorosecS09a")
        elif algName == "DEPSO":
            res.append("DBLP:conf/gecco/Garcia-NietoAA09a")
        elif algName == "EDA-PSO":
            res.append("DBLP:conf/gecco/El-AbdK09")
        elif algName == "CMA-EGS":
            res.append("Finck:2009a")
        elif algName == "GLOBAL":
            res.append("Pal:2009")
        elif algName == "MA-LS-Chain":
            res.append("DBLP:conf/gecco/MolinaLH09a")
        elif algName == "MCS":
            res.append("Huyer:2009a")
        elif algName == "(1+1)-ES":
            res.append("DBLP:conf/gecco/Auger09a")
        elif algName == "PSO":
            res.append("DBLP:conf/gecco/El-AbdK09a")
        elif algName == "PSO\_Bounds":
            res.append("DBLP:conf/gecco/El-AbdK09b")
        elif algName == "Monte Carlo":
            res.append("DBLP:conf/gecco/AugerR09a")
        elif algName == "IPOP-SEP-CMA-ES":
            res.append("DBLP:conf/gecco/Ros09e")
        elif algName == "SNOBFIT":
            res.append("Huyer:2009")
        elif algName == "VNS (Garcia)":
            res.append("DBLP:conf/gecco/Garcia-MartinezL09a")

    if res:
        res = r"\cite{%s}" % (", ".join(res))
        #set_trace()
    else:
        #res = r"\cite{add_an_entry_for_%s_in_bbob.bib}" % algName
        res = ""
    return res

def getTopIndicesOfColumns(table, maxRank=None):
    """For each column, returns a list of the maxRank-ranked elements.

    This list may have a length larger than maxRank in the case of ties.

    """
    if maxRank is None:
        maxRank = numpy.shape(table)[0]

    ranked = [] # the length of ranked will be the number of columns in table.
    ttable = numpy.transpose(table)
    for line in ttable:
        sid = line.argsort() # returns the sorted index of the elements of line
        prevValue = None
        rank = []
        for idx in sid:
            if line[idx] == prevValue: # tie
                continue
            prevValue = line[idx]
            rank.extend(numpy.where(line == prevValue)[0])
            if len(rank) >= maxRank:
                break
        ranked.append(rank)

    return ranked

# TODO: function_headings argument need to be tested, default should be changed according to templates
def main(dictAlg, sortedAlgs, isBiobjective, outputdir='.', verbose=True, function_targets_line=True):  # [1, 13, 101]
    """Generate one table per func with results of multiple algorithms."""
    """Difference with the first version:

    * numbers aligned using the decimal separator
    * premices for dispersion measure
    * significance test against best algorithm
    * table width...

    Takes ``pptable_targetsOfInterest`` from testbedsetting's Testbed instance
    as "input argument" to compute the desired target values.
    ``pptable_targetsOfInterest`` might be configured via config.
    
    """

    # TODO: method is long, terrible to read, split if possible

    bestalgentries = bestalg.load_best_algorithm()
    testbed = testbedsettings.current_testbed

    # Sort data per dimension and function
    dictData = {}
    dsListperAlg = list(dictAlg[i] for i in sortedAlgs)
    for n, entries in enumerate(dsListperAlg):
        tmpdictdim = entries.dictByDim()
        for d in tmpdictdim:
            tmpdictfun = tmpdictdim[d].dictByFunc()
            for f in tmpdictfun:
                dictData.setdefault((d, f), {})[n] = tmpdictfun[f]

    nbtests = len(dictData)

    funInfos = ppfigparam.read_fun_infos()    

    for df in dictData:
        # Generate one table per df
        # first update targets for each dimension-function pair if needed:
        targetsOfInterest = testbed.pptablemany_targetsOfInterest((df[1], df[0]))
        if isinstance(targetsOfInterest, pproc.RunlengthBasedTargetValues):
            targetf = targetsOfInterest[-1]
        else:
            targetf = testbed.pptable_ftarget
        
        # best 2009
        if bestalgentries:        
            refalgentry = bestalgentries[df]
            refalgert = refalgentry.detERT(targetsOfInterest)
            refalgevals = (refalgentry.detEvals((targetf, ))[0][0])

        # Process the data
        # The following variables will be lists of elements each corresponding
        # to an algorithm
        algnames = []
        #algdata = []
        algerts = []
        algevals = []
        algdisp = []
        algnbsucc = []
        algnbruns = []
        algmedmaxevals = []
        algmedfinalfunvals = []
        algtestres = []
        algentries = []

        for n in sorted(dictData[df].keys()):
            entries = dictData[df][n]
            # the number of datasets for a given dimension and function (df)
            # should be strictly 1. TODO: find a way to warn
            # TODO: do this checking before... why wasn't it triggered by ppperprof?
            if len(entries) > 1:
                print entries
                txt = ("There is more than a single entry associated with "
                       "folder %s on %d-D f%d." % (sortedAlgs[n], df[0], df[1]))
                raise Exception(txt)

            entry = entries[0]
            algentries.append(entry)

            algnames.append(sortedAlgs[n])

            evals = entry.detEvals(targetsOfInterest)
            #tmpdata = []
            tmpdisp = []
            tmpert = []
            for i, e in enumerate(evals):
                succ = (numpy.isnan(e) == False)
                ec = e.copy() # note: here was the previous bug (changes made in e also appeared in evals !)
                ec[succ == False] = entry.maxevals[succ == False]
                ert = toolsstats.sp(ec, issuccessful=succ)[0]
                #tmpdata.append(ert/refalgert[i])
                if succ.any():
                    tmp = toolsstats.drawSP(ec[succ], entry.maxevals[succ == False],
                                           [10, 50, 90], samplesize=samplesize)[0]
                    tmpdisp.append((tmp[-1] - tmp[0])/2.)
                else:
                    tmpdisp.append(numpy.nan)
                tmpert.append(ert)
            algerts.append(tmpert)
            algevals.append(evals)
            #algdata.append(tmpdata)
            algdisp.append(tmpdisp)
            algmedmaxevals.append(numpy.median(entry.maxevals))
            algmedfinalfunvals.append(numpy.median(entry.finalfunvals))
            #algmedmaxevals.append(numpy.median(entry.maxevals)/df[0])
            #algmedfinalfunvals.append(numpy.median(entry.finalfunvals))

            if bestalgentries:            
                algtestres.append(significancetest(refalgentry, entry, targetsOfInterest))

            # determine success probability for Df = 1e-8
            e = entry.detEvals((targetf ,))[0]
            algnbsucc.append(numpy.sum(numpy.isnan(e) == False))
            algnbruns.append(len(e))

        # Process over all data
        # find best values...
            
        nalgs = len(dictData[df])
        maxRank = 1 + numpy.floor(0.14 * nalgs)  # number of algs to be displayed in bold

        isBoldArray = [] # Point out the best values
        algfinaldata = [] # Store median function values/median number of function evaluations
        tmptop = getTopIndicesOfColumns(algerts, maxRank=maxRank)
        for i, erts in enumerate(algerts):
            tmp = []
            for j, ert in enumerate(erts):  # algi targetj
                tmp.append(i in tmptop[j] or (bestalgentries and nalgs > 7 and algerts[i][j] <= 3. * refalgert[j]))
            isBoldArray.append(tmp)
            algfinaldata.append((algmedfinalfunvals[i], algmedmaxevals[i]))

        # significance test of best given algorithm against all others
        best_alg_idx = numpy.array(algerts).argsort(0)[0, :]  # indexed by target index
        significance_versus_others = significance_all_best_vs_other(algentries, targetsOfInterest, best_alg_idx)[0] # Wassim: seems to crash when data is incomplete 
                
        # Create the table
        table = []
        tableHtml = []
        spec = r'@{}c@{}|*{%d}{@{\,}r@{}X@{\,}}|@{}r@{}@{}l@{}' % (len(targetsOfInterest)) # in case StrLeft not working: replaced c@{} with l@{ }
        spec = r'@{}c@{}|*{%d}{@{}r@{}X@{}}|@{}r@{}@{}l@{}' % (len(targetsOfInterest)) # in case StrLeft not working: replaced c@{} with l@{ }
        extraeol = []

        # Generate header lines
        if with_table_heading:
            header = funInfos[df[1]] if df[1] in funInfos.keys() else 'f%d' % df[1]
            table.append([r'\multicolumn{%d}{@{\,}c@{\,}}{{\textbf{%s}}}'
                          % (2 * len(targetsOfInterest) + 2, header)])
            extraeol.append('')

        curlineHtml = []
        if function_targets_line is True or (function_targets_line and df[1] in function_targets_line):
            if isinstance(targetsOfInterest, pproc.RunlengthBasedTargetValues):
                curline = [r'\#FEs/D']
                curlineHtml = ['<thead>\n<tr>\n<th>#FEs/D<br>REPLACEH</th>\n']
                counter = 1
                for i in targetsOfInterest.labels():
                    curline.append(r'\multicolumn{2}{@{}c@{}}{%s}' % i) 
                    curlineHtml.append('<td>%s<br>REPLACE%d</td>\n' % (i, counter))
                    counter += 1
            else:
                if (testbed.name == testbedsettings.testbed_name_bi):
                    curline = [r'$\Df$']
                    curlineHtml = ['<thead>\n<tr>\n<th>&#916; HV<sub>ref</sub><br>REPLACEH</th>\n']
                else:
                    curline = [r'$\Delta f_\mathrm{opt}$']
                    curlineHtml = ['<thead>\n<tr>\n<th>&#916; f<sub>opt</sub><br>REPLACEH</th>\n']
                counter = 1
                for t in targetsOfInterest:
                    curline.append(r'\multicolumn{2}{@{\,}X@{\,}}{%s}'
                                % writeFEvals2(t, precision=1, isscientific=True))
                    curlineHtml.append('<td>%s<br>REPLACE%d</td>\n' % (writeFEvals2(t, precision=1, isscientific=True), counter))
                    counter += 1
#                curline.append(r'\multicolumn{2}{@{\,}X@{}|}{%s}'
#                            % writeFEvals2(targetsOfInterest[-1], precision=1, isscientific=True))
            if (testbed.name == testbedsettings.testbed_name_bi):
                curline.append(r'\multicolumn{2}{|@{}l@{}}{\begin{rotate}{30}\#succ\end{rotate}}')
            else:
                curline.append(r'\multicolumn{2}{|@{}l@{}}{\#succ}')
            curlineHtml.append('<td>#succ<br>REPLACEF</td>\n</tr>\n</thead>\n')
            table.append(curline)
        
        extraeol.append(r'\hline')
#        extraeol.append(r'\hline\arrayrulecolor{tableShade}')

        curline = [r'\aRT{}$_{\text{best}}$'] if with_table_heading else [r'\textbf{f%d}' % df[1]] 
        replaceValue = '\aRT{}<sub>best</sub>' if with_table_heading else ('<b>f%d</b>' % df[1])
        curlineHtml = [item.replace('REPLACEH', replaceValue) for item in curlineHtml]
        
        
        if bestalgentries:
            if isinstance(targetsOfInterest, pproc.RunlengthBasedTargetValues):
                # write ftarget:fevals
                counter = 1
                for i in xrange(len(refalgert[:-1])):
                    temp="%.1e" % targetsOfInterest((df[1], df[0]))[i]
                    if temp[-2]=="0":
                        temp=temp[:-2]+temp[-1]
                    curline.append(r'\multicolumn{2}{@{}c@{}}{\textit{%s}:%s \quad}'
                                       % (temp, writeFEvalsMaxPrec(refalgert[i], 2)))
                    replaceValue = '<i>%s</i>:%s' % (temp, writeFEvalsMaxPrec(refalgert[i], 2))
                    curlineHtml = [item.replace('REPLACE%d' % counter, replaceValue) for item in curlineHtml]
                    counter += 1
                    
                temp="%.1e" % targetsOfInterest((df[1], df[0]))[-1]
                if temp[-2]=="0":
                    temp=temp[:-2]+temp[-1]
                curline.append(r'\multicolumn{2}{@{}c@{}|}{\textit{%s}:%s }'
                                   % (temp ,writeFEvalsMaxPrec(refalgert[-1], 2))) 
                replaceValue = '<i>%s</i>:%s' % (temp, writeFEvalsMaxPrec(refalgert[-1], 2)) 
                curlineHtml = [item.replace('REPLACE%d' % counter, replaceValue) for item in curlineHtml]
            else:            
                # write #fevals of the reference alg
                counter = 1
                for i in refalgert[:-1]:
                    curline.append(r'\multicolumn{2}{@{}c@{}}{%s \quad}'
                                       % writeFEvalsMaxPrec(i, 2))
                    curlineHtml = [item.replace('REPLACE%d' % counter, writeFEvalsMaxPrec(i, 2)) for item in curlineHtml]
                    counter += 1
                curline.append(r'\multicolumn{2}{@{}c@{}|}{%s}'
                                   % writeFEvalsMaxPrec(refalgert[-1], 2))
                curlineHtml = [item.replace('REPLACE%d' % counter, writeFEvalsMaxPrec(refalgert[-1], 2)) for item in curlineHtml]

            # write the success ratio for the reference alg
            tmp2 = numpy.sum(numpy.isnan(refalgevals) == False) # count the nb of success
            curline.append('%d' % (tmp2))
            if tmp2 > 0:
                curline.append('/%d' % len(refalgevals))
                replaceValue = '%d/%d' % (tmp2, len(refalgevals))
            else:
                replaceValue = '%d' % tmp2
            curlineHtml = [item.replace('REPLACEF', replaceValue) for item in curlineHtml]
            
        else: # if not bestalgentries
            curline.append(r'\multicolumn{%d}{@{}c@{}|}{} & ' % (2 * (len(targetsOfInterest))))
            for counter in range(1, len(targetsOfInterest) + 1):
                curlineHtml = [item.replace('REPLACE%d' % counter, '&nbsp;') for item in curlineHtml]
            curlineHtml = [item.replace('REPLACEF', '&nbsp;') for item in curlineHtml]

        curlineHtml = [i.replace('$\infty$', '&infin;') for i in curlineHtml]
        table.append(curline[:])
        tableHtml.extend(curlineHtml[:])
        tableHtml.append('<tbody>\n')
        extraeol.append('')

        #for i, gna in enumerate(zip((1, 2, 3), ('bla', 'blo', 'bli'))):
            #print i, gna, gno
            #set_trace()
        # Format data
        #if df == (5, 17):
            #set_trace()

        header = r'\providecommand{\ntables}{%d}' % len(testbed.pptablemany_targetsOfInterest)
        for i, alg in enumerate(algnames):
            tableHtml.append('<tr>\n')
            #algname, entries, irs, line, line2, succ, runs, testres1alg in zip(algnames,
            #data, dispersion, isBoldArray, isItalArray, nbsucc, nbruns, testres):
            commandname = r'\alg%stables' % numtotext(i)
#            header += r'\providecommand{%s}{{%s}{}}' % (commandname, str_to_latex(strip_pathname(alg)))
            header += r'\providecommand{%s}{\StrLeft{%s}{\ntables}}' % (commandname, str_to_latex(strip_pathname1(alg)))
            curline = [commandname + r'\hspace*{\fill}']  # each list element becomes a &-separated table entry?
            curlineHtml = ['<th>%s</th>\n' % str_to_latex(strip_pathname1(alg))]

            zipToEnumerate = zip(algerts[i], algdisp[i], isBoldArray[i], algtestres[i]) if bestalgentries else zip(algerts[i], algdisp[i], isBoldArray[i])
            
            for j, tmp in enumerate(zipToEnumerate): # j is target index
                if bestalgentries:
                    ert, dispersion, isBold, testres = tmp
                else:
                    ert, dispersion, isBold = tmp
                    
                alignment = '@{\,}X@{\,}'
                if j == len(algerts[i]) - 1:
                    alignment = '@{\,}X@{\,}|'

                data = ert/refalgert[j] if bestalgentries else ert
                # write star for significance against all other algorithms
                str_significance_subsup = ''
                str_significance_subsup_html = ''
                if (len(best_alg_idx) > 0 and len(significance_versus_others) > 0 and 
                    i == best_alg_idx[j] and nbtests * significance_versus_others[j][1] < 0.05):
                    logp = -numpy.ceil(numpy.log10(nbtests * significance_versus_others[j][1]))
                    logp = numpy.min((9, logp))  # not messing up the format and handling inf
                    str_significance_subsup =  r"^{%s%s}" % (significance_vs_others_symbol, str(int(logp)) if logp > 1 else '')
                    str_significance_subsup_html = '<sup>%s%s</sup>' % (significance_vs_others_symbol_html, str(int(logp)) if logp > 1 else '')

                if bestalgentries:                
                    # moved out of the above else: this was a bug!?
                    z, p = testres
                    if (nbtests * p) < 0.05 and data < 1. and z < 0.: 
                        if not numpy.isinf(refalgert[j]):
                            tmpevals = algevals[i][j].copy()
                            tmpevals[numpy.isnan(tmpevals)] = algentries[i].maxevals[numpy.isnan(tmpevals)]
                            bestevals = refalgentry.detEvals(targetsOfInterest)
                            bestevals, bestalgalg = (bestevals[0][0], bestevals[1][0])
                            bestevals[numpy.isnan(bestevals)] = refalgentry.maxevals[bestalgalg][numpy.isnan(bestevals)]
                            tmpevals = numpy.array(sorted(tmpevals))[0:min(len(tmpevals), len(bestevals))]
                            bestevals = numpy.array(sorted(bestevals))[0:min(len(tmpevals), len(bestevals))]
    
                        #The conditions are now that aRT < aRT_best and
                        # all(sorted(FEvals_best) > sorted(FEvals_current)).
                        if numpy.isinf(refalgert[j]) or all(tmpevals < bestevals):
                            nbstars = -numpy.ceil(numpy.log10(nbtests * p))
                            # tmp2[-1] += r'$^{%s}$' % superscript
                            str_significance_subsup += r'_{%s%s}' % (significance_vs_ref_symbol, 
                                                                     str(int(nbstars)) if nbstars > 1 else '')
                            str_significance_subsup_html = '<sub>%s%s</sub>' % (significance_vs_ref_symbol_html, 
                                                                 str(int(nbstars)) if nbstars > 1 else '')
                if str_significance_subsup:
                    str_significance_subsup = '$%s$' % str_significance_subsup

                # format number in variable data
                if numpy.isnan(data):
                    curline.append(r'\multicolumn{2}{%s}{.}' % alignment)
                    curlineHtml.append('<td>&nbsp;</td>')
                else:
                    if bestalgentries and numpy.isinf(refalgert[j]):
                        tableentry = r'\textbf{%s}' % writeFEvalsMaxPrec(algerts[i][j], 2)
                        tableentryHtml = '<b>%s</b>' % writeFEvalsMaxPrec(algerts[i][j], 2)
                        if dispersion and numpy.isfinite(dispersion):
                            tableentry += r'\mbox{\tiny (%s)}' %  writeFEvalsMaxPrec(dispersion, precdispersion)
                            tableentryHtml += ' (%s)' % writeFEvalsMaxPrec(dispersion, precdispersion)
                        
                        curline.append(r'\multicolumn{2}{%s}{%s}%s' 
                                       % (alignment, 
                                          tableentry,
                                          str_significance_subsup))
                                       
                        curlineHtml.append('<td sorttable_customkey=\"%f\">%s%s</td>\n' 
                                           % (algerts[i][j],
                                              tableentryHtml,
                                              str_significance_subsup_html))
                        continue

                    tmp = writeFEvalsMaxPrec(data, precfloat, maxfloatrepr=maxfloatrepr)
                    tmpHtml = writeFEvalsMaxPrec(data, precfloat, maxfloatrepr=maxfloatrepr)
                    sortKey = data
                    if data >= maxfloatrepr or data < 0.01: # either inf or scientific notation
                        if numpy.isinf(data) and j == len(algerts[i]) - 1:
                            tmp += r'\,\textit{%s}' % writeFEvalsMaxPrec(algfinaldata[i][1], 0, maxfloatrepr=maxfloatrepr)
                            tmpHtml += '<i>%s</i>' % writeFEvalsMaxPrec(algfinaldata[i][1], 0, maxfloatrepr=maxfloatrepr)
                            sortKey = algfinaldata[i][1]
                        else:
                            tmp = writeFEvalsMaxPrec(data, precscien, maxfloatrepr=data)
                            if isBold:
                                tmpHtml = '<b>%s</b>' % tmp
                                tmp = r'\textbf{%s}' % tmp

                        if not numpy.isnan(dispersion):
                            tmpdisp = dispersion/refalgert[j] if bestalgentries else dispersion
                            if tmpdisp >= maxfloatrepr or tmpdisp < 0.005: # TODO: hack
                                tmpdisp = writeFEvalsMaxPrec(tmpdisp, precdispersion, maxfloatrepr=tmpdisp)
                            else:
                                tmpdisp = writeFEvalsMaxPrec(tmpdisp, precdispersion, maxfloatrepr=maxfloatrepr)
                            tmp += r'\mbox{\tiny (%s)}' % tmpdisp
                            tmpHtml += ' (%s)' % tmpdisp
                        curline.append(r'\multicolumn{2}{%s}{%s%s}' % (alignment, tmp, str_significance_subsup))
                        if (numpy.isinf(sortKey)):
                            sortKey = sys.maxint
                        curlineHtml.append('<td sorttable_customkey=\"%f\">%s%s</td>' % (sortKey, tmpHtml, str_significance_subsup_html))
                    else:
                        tmp2 = tmp.split('.', 1)
                        if len(tmp2) < 2:
                            tmp2.append('')
                        else:
                            tmp2[-1] = '.' + tmp2[-1]
                        if isBold:
                            tmp3 = []
                            tmp3html = []
                            for k in tmp2:
                                tmp3.append(r'\textbf{%s}' % k)
                                tmp3html.append('<b>%s</b>' % k)
                            tmp2 = tmp3
                            tmp2html = tmp3html
                        else:
                            tmp2html = []
                            tmp2html.extend(tmp2)
                        if not numpy.isnan(dispersion):
                            tmpdisp = dispersion/refalgert[j] if bestalgentries else dispersion
                            if tmpdisp >= maxfloatrepr or tmpdisp < 0.01:
                                tmpdisp = writeFEvalsMaxPrec(tmpdisp, precdispersion, maxfloatrepr=tmpdisp)
                            else:
                                tmpdisp = writeFEvalsMaxPrec(tmpdisp, precdispersion, maxfloatrepr=maxfloatrepr)
                            tmp2[-1] += (r'\mbox{\tiny (%s)}' % (tmpdisp))
                            tmp2html[-1] += ' (%s)' % tmpdisp
                        tmp2[-1] += str_significance_subsup
                        tmp2html[-1] += str_significance_subsup_html
                        curline.extend(tmp2)
                        tmp2html = ("").join(str(item) for item in tmp2html)
                        curlineHtml.append('<td sorttable_customkey=\"%f\">%s</td>' % (data, tmp2html))
                                        
            curline.append('%d' % algnbsucc[i])
            curline.append('/%d' % algnbruns[i])
            table.append(curline)
            curlineHtml.append('<td sorttable_customkey=\"%d\">%d/%d</td>\n' % (algnbsucc[i], algnbsucc[i], algnbruns[i]))
            curlineHtml = [i.replace('$\infty$', '&infin;') for i in curlineHtml]
            tableHtml.extend(curlineHtml[:])
            extraeol.append('')

        # Write table
        res = tableXLaTeX(table, spec=spec, extraeol=extraeol)
        try:
            filename = os.path.join(outputdir, 'pptables_f%03d_%02dD.tex' % (df[1], df[0]))
            f = open(filename, 'w')
            f.write(header + '\n')
            f.write(res)

            res = ("").join(str(item) for item in tableHtml)
            res = '\n<table class=\"sortable\" style=\"width:800px \">\n%s</table>\n<p/>\n' % res
    
<<<<<<< HEAD
            if df[0] in testbedsettings.current_testbed.tabDimsOfInterest: # Manh
                filename = os.path.join(outputdir, genericsettings.many_algorithm_file_name + '.html')
=======
            if df[0] in (5, 20):
                filename = os.path.join(outputdir, genericsettings.pptables_file_name + '.html')
>>>>>>> a9c4bccf
                lines = []
                with open(filename) as infile:
                    for line in infile:
                        if '<!--' + 'pptablesf%03d%02dDHtml' % (df[1], df[0]) + '-->' in line:
                            lines.append(res)
                        lines.append(line)
                        
                with open(filename, 'w') as outfile:
                    for line in lines:
                        outfile.write(line)     
    
            if verbose:
                print 'Wrote table in %s' % filename
        except:
            raise
        else:
            f.close()
        # TODO: return status
<|MERGE_RESOLUTION|>--- conflicted
+++ resolved
@@ -672,14 +672,9 @@
 
             res = ("").join(str(item) for item in tableHtml)
             res = '\n<table class=\"sortable\" style=\"width:800px \">\n%s</table>\n<p/>\n' % res
-    
-<<<<<<< HEAD
+
             if df[0] in testbedsettings.current_testbed.tabDimsOfInterest: # Manh
                 filename = os.path.join(outputdir, genericsettings.many_algorithm_file_name + '.html')
-=======
-            if df[0] in (5, 20):
-                filename = os.path.join(outputdir, genericsettings.pptables_file_name + '.html')
->>>>>>> a9c4bccf
                 lines = []
                 with open(filename) as infile:
                     for line in infile:
