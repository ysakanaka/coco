#! /usr/bin/env python
# -*- coding: utf-8 -*-

"""Generates figure of the bootstrap distribution of ERT.
    
The main method in this module generates figures of Empirical
Cumulative Distribution Functions of the bootstrap distribution of
the Expected Running Time (ERT) divided by the dimension for many
algorithms.

The outputs show the ECDFs of the running times of the simulated runs
divided by dimension for 50 different targets logarithmically uniformly
distributed in [1e−8, 1e2]. The crosses (×) give the median number of
function evaluations of unsuccessful runs divided by dimension.

**Example**

.. plot::
    :width: 50%

    import urllib
    import tarfile
    import glob
    from pylab import *
    
    import bbob_pproc as bb
    
    # Collect and unarchive data (3.4MB)
    dataurl = 'http://coco.lri.fr/BBOB2009/pythondata/BIPOP-CMA-ES.tar.gz'
    filename, headers = urllib.urlretrieve(dataurl)
    archivefile = tarfile.open(filename)
    archivefile.extractall()
    
    # Empirical cumulative distribution function of bootstrapped ERT figure
    ds = bb.load(glob.glob('BBOB2009pythondata/BIPOP-CMA-ES/ppdata_f0*_20.pickle'))
    figure()
    bb.compall.pprldmany.plot(ds) # must rather call main instead of plot?
    bb.compall.pprldmany.beautify()

"""

from __future__ import absolute_import

import os
import warnings
from pdb import set_trace
import numpy as np
import matplotlib.pyplot as plt
from .. import toolsstats, bestalg, genericsettings
from .. import pproc as pp # import dictAlgByDim, dictAlgByFun 
from .. import toolsdivers  # strip_pathname, str_to_latex
from .. import pprldistr # plotECDF, beautifyECDF
from .. import ppfig  # consecutiveNumbers, saveFigure, plotUnifLogXMarkers, logxticks
from .. import pptex  # numtotex

PlotType = ppfig.enum('ALG', 'DIM', 'FUNC')

displaybest2009 = True
x_limit = None  # not sure whether this is necessary/useful
x_limit_default = 1e7 # better: 10 * genericsettings.evaluation_setting[1], noisy: 1e8, otherwise: 1e7. maximal run length shown
divide_by_dimension = True
annotation_line_end_relative = 1.11  # lines between graph and annotation
annotation_space_end_relative = 1.24  # figure space end relative to x_limit
save_zoom = False  # save zoom into left and right part of the figures
perfprofsamplesize = genericsettings.simulated_runlength_bootstrap_sample_size_rld  # number of bootstrap samples drawn for each fct+target in the performance profile
dpi_global_var = 100  # 100 ==> 800x600 (~160KB), 120 ==> 960x720 (~200KB), 150 ==> 1200x900 (~300KB) looks ugly in latex
nbperdecade = 1
median_max_evals_marker_format = ['x', 24, 3]
label_fontsize = 18
styles = [d.copy() for d in genericsettings.line_styles]  # deep copy

refcolor = 'wheat'
"""color of reference (best) algorithm"""

save_figure = True
close_figure = True

# TODO: update the list below which are not relevant anymore

best = ('AMaLGaM IDEA', 'iAMaLGaM IDEA', 'VNS (Garcia)', 'MA-LS-Chain', 'BIPOP-CMA-ES', 'IPOP-SEP-CMA-ES',
   'BFGS', 'NELDER (Han)', 'NELDER (Doe)', 'NEWUOA', 'full NEWUOA', 'GLOBAL', 'MCS (Neum)',
   'DIRECT', 'DASA', 'POEMS', 'Cauchy EDA', 'Monte Carlo')

best2 = ('AMaLGaM IDEA', 'iAMaLGaM IDEA', 'VNS (Garcia)', 'MA-LS-Chain', 'BIPOP-CMA-ES', 'IPOP-SEP-CMA-ES', 'BFGS', 'NEWUOA', 'GLOBAL')

eseda = ('AMaLGaM IDEA', 'iAMaLGaM IDEA', 'VNS (Garcia)', 'MA-LS-Chain', 'BIPOP-CMA-ES', 'IPOP-SEP-CMA-ES', '(1+1)-CMA-ES', '(1+1)-ES')

ESs = ('BIPOP-CMA-ES', 'IPOP-SEP-CMA-ES', '(1+1)-CMA-ES', '(1+1)-ES', 'BIPOP-ES')

bestnoisy = ()

bestbest = ('BIPOP-CMA-ES', 'NEWUOA', 'GLOBAL', 'NELDER (Doe)')
nikos = ('AMaLGaM IDEA', 'VNS (Garcia)', 'MA-LS-Chain', 'BIPOP-CMA-ES', '(1+1)-CMA-ES', 'G3-PCX', 'NEWUOA', 
         'Monte Carlo', 'NELDER (Han)', 'NELDER (Doe)', 'GLOBAL', 'MCS (Neum)')
nikos = ('AMaLGaM IDEA', 'VNS (Garcia)', 'MA-LS-Chain', 'BIPOP-CMA-ES', 
         '(1+1)-CMA-ES', '(1+1)-ES', 'IPOP-SEP-CMA-ES', 'BIPOP-ES',
         'NEWUOA', 
         'NELDER (Doe)', 'BFGS', 'Monte Carlo')

nikos40D = ('AMaLGaM IDEA', 'iAMaLGaM IDEA', 'BIPOP-CMA-ES', 
            '(1+1)-CMA-ES', '(1+1)-ES', 'IPOP-SEP-CMA-ES', 
            'NEWUOA', 'NELDER (Han)', 'BFGS', 'Monte Carlo')

# three groups which include all algorithms:
GA = ('DE-PSO', '(1+1)-ES', 'PSO_Bounds', 'DASA', 'G3-PCX', 'simple GA', 'POEMS', 'Monte Carlo')  # 7+1

classics = ('BFGS', 'NELDER (Han)', 'NELDER (Doe)', 'NEWUOA', 'full NEWUOA', 'DIRECT', 'LSfminbnd',
            'LSstep', 'Rosenbrock', 'GLOBAL', 'SNOBFIT', 'MCS (Neum)', 'adaptive SPSA', 'Monte Carlo')  # 13+1

EDA = ('BIPOP-CMA-ES', '(1+1)-CMA-ES', 'VNS (Garcia)', 'EDA-PSO', 'IPOP-SEP-CMA-ES', 'AMaLGaM IDEA',
       'iAMaLGaM IDEA', 'Cauchy EDA', 'BayEDAcG', 'MA-LS-Chain', 'Monte Carlo')  # 10+1

# groups according to the talks
petr = ('DIRECT', 'LSfminbnd', 'LSstep', 'Rosenbrock', 'G3-PCX', 'Cauchy EDA', 'Monte Carlo')
TAO = ('BFGS', 'NELDER (Han)', 'NEWUOA', 'full NEWUOA', 'BIPOP-CMA-ES', 'IPOP-SEP-CMA-ES',
       '(1+1)-CMA-ES', '(1+1)-ES', 'simple GA', 'Monte Carlo')
TAOp = TAO + ('NELDER (Doe)',)
MC = ('Monte Carlo',)

third = ('POEMS', 'VNS (Garcia)', 'DE-PSO', 'EDA-PSO', 'PSO_Bounds', 'PSO', 'AMaLGaM IDEA', 'iAMaLGaM IDEA',
         'MA-LS-Chain', 'DASA', 'BayEDAcG')

funi = [1,2] + range(5, 15)  # 2 is paired Ellipsoid
funilipschitz = [1] + [5,6] + range(8,13) + [14] # + [13]  #13=sharp ridge, 7=step-ellipsoid 
fmulti = [3, 4] + range(15,25) # 3 = paired Rastrigin
funisep = [1,2,5]


# input parameter settings
show_algorithms = eseda + ('BFGS',) # ()==all
#show_algorithms = ('IPOP-SEP-CMA-ES', 'IPOP-CMA-ES', 'BIPOP-CMA-ES',)
#show_algorithms = ('IPOP-SEP-CMA-ES', 'IPOP-CMA-ES', 'BIPOP-CMA-ES',
#'avg NEWUOA', 'NEWUOA', 'full NEWUOA', 'BFGS', 'MCS (Neum)', 'GLOBAL', 'NELDER (Han)',
#'NELDER (Doe)', 'Monte Carlo') # ()==all
show_algorithms = ()  # could be one of the list above
function_IDs = ()
function_IDs = range(1,200)  # sep ros high mul mulw == 1, 6, 10, 15, 20, 101, 107, 122, 
#function_IDs = range(101,199)  # sep ros high mul mulw == 1, 6, 10, 15, 20, 101, 107, 122, 
#function_IDs = fmulti # funi fmulti  # range(103, 131, 3)   # displayed functions
#function_IDs = [1,2,3,4,5] # separable functions
#function_IDs = [6,7,8,9]   # moderate functions
#function_IDs = [10,11,12,13,14] # ill-conditioned functions
#function_IDs = [15,16,17,18,19] # multi-modal functions
#function_IDs = [20,21,22,23,24] # weak structure functions
#function_IDs = range(101,131) # noisy testbed
#function_IDs = range(101,106+1)  # moderate noise
#function_IDs = range(107,130+1)  # severe noise
#function_IDs = range(101,130+1, 3)  # gauss noise
#function_IDs = range(102,130+1, 3)  # unif noise
#function_IDs = range(103,130+1, 3)  # cauchy noise
# function_IDs = range(15,25) # multimodal nonseparable

#'-'     solid line style
#'--'    dashed line style
#'-.'    dash-dot line style
#':'     dotted line style
#'.'     point marker
#','     pixel marker
#'o'     circle marker
#'v'     triangle_down marker
#'^'     triangle_up marker
#'<'     triangle_left marker
#'>'     triangle_right marker
#'1'     tri_down marker
#'2'     tri_up marker
#'3'     tri_left marker
#'4'     tri_right marker
#'s'     square marker
#'p'     pentagon marker
#'*'     star marker
#'h'     hexagon1 marker
#'H'     hexagon2 marker
#'+'     plus marker
#'x'     x marker
#'D'     diamond marker
#'d'     thin_diamond marker
#'|'     vline marker
#'_'     hline marker


def plt_plot(*args, **kwargs):
    return plt.plot(*args, clip_on=False, **kwargs)
    
def beautify():
    """Customize figure presentation."""

    #plt.xscale('log') # Does not work with matplotlib 0.91.2
    a = plt.gca()
    a.set_xscale('log')
    #Tick label handling
    plt.xlim(xmin=1e-0)

    global divide_by_dimension
    if divide_by_dimension:
        plt.xlabel('log10 of (# f-evals / dimension)', fontsize=label_fontsize)
    else:
        plt.xlabel('log10 of # f-evals', fontsize=label_fontsize)
    plt.ylabel('Proportion of function+target pairs', fontsize=label_fontsize)
    ppfig.logxticks()
    pprldistr.beautifyECDF()

def plotdata(data, maxval=None, maxevals=None, CrE=0., **kwargs):
    """Draw a normalized ECDF. What means normalized?
    
    :param seq data: data set, a 1-D ndarray of runlengths
    :param float maxval: right-most value to be displayed, will use the
                         largest non-inf, non-nan value in data if not
                         provided
    :param seq maxevals: if provided, will plot the median of this
                         sequence as a single cross marker
    :param float CrE: Crafting effort the data will be multiplied by
                      the exponential of this value.
    :param kwargs: optional arguments provided to plot function.
    
    """

    #Expect data to be a ndarray.
    x = data[np.isnan(data)==False] # Take away the nans
    nn = len(x)

    x = x[np.isinf(x)==False] # Take away the infs
    n = len(x)

    x = np.exp(CrE) * x  # correction by crafting effort CrE

    if n == 0:
        #res = plt.plot((1., ), (0., ), **kwargs)
        res = pprldistr.plotECDF(np.array((1., )), n=np.inf, **kwargs)
    else:
        dictx = {} # number of appearances of each value in x
        for i in x: 
            dictx[i] = dictx.get(i, 0) + 1  

        x = np.array(sorted(dictx))  # x is not a multiset anymore
        y = np.cumsum(list(dictx[i] for i in x)) # cumsum of size of y-steps (nb of appearences)
        idx = sum(x <= x_limit**annotation_space_end_relative) - 1 
        y_last, x_last = y[idx] / float(nn), x[idx] 
        if maxval is None:
            maxval = max(x)
        end = np.sum(x <= maxval)
        x = x[:end]
        y = y[:end]
        
        try:  # plot the very last point outside of the "normal" plotting area
            c = kwargs['color']
            plt_plot([x_last] * 2, [y_last] * 2, '.', color=c, markeredgecolor=c) 
        except:
            pass
        x2 = np.hstack([np.repeat(x, 2), maxval]) # repeat x-values for each step in the cdf
        y2 = np.hstack([0.0, np.repeat(y / float(nn), 2)])

        res = ppfig.plotUnifLogXMarkers(x2, y2, nbperdecade * 3 / np.log10(maxval), 
                                  logscale=False, clip_on=False, **kwargs)
        # res = plotUnifLogXMarkers(x2, y2, nbperdecade, logscale=False, **kwargs)

        if maxevals: # Should cover the case where maxevals is None or empty
            x3 = np.median(maxevals)
            if (x3 <= maxval and 
                # np.any(x2 <= x3) and   # maxval < median(maxevals)
                not plt.getp(res[-1], 'label').startswith('best')
                ): # TODO: HACK for not considering the best 2009 line
                try:
                    y3 = y2[x2<=x3][-1]  # find right y-value for x3==median(maxevals)
                except IndexError:  # median(maxevals) is smaller than any data, can only happen because of CrE?
                    y3 = y2[0]
                h = plt.plot((x3,), (y3,), 
                             marker=median_max_evals_marker_format[0],
                             markersize=median_max_evals_marker_format[1],
                             markeredgewidth=median_max_evals_marker_format[2],
                             # marker='x', markersize=24, markeredgewidth=3, 
                             markeredgecolor=plt.getp(res[0], 'color'),
                             ls=plt.getp(res[0], 'ls'),
                             color=plt.getp(res[0], 'color'))
                h.extend(res)
                res = h # so the last element in res still has the label.
                # Only take sequences for x and y!

    return res

def plotLegend(handles, maxval):
    """Display right-side legend.
    
    :param float maxval: rightmost x boundary
    :returns: list of (ordered) labels and handles.

    The figure is stopped at maxval (upper x-bound), and the graphs in
    the figure are prolonged with straight lines to the right to connect
    with labels of the graphs (uniformly spread out vertically). The
    order of the graphs at the upper x-bound line give the order of the
    labels, in case of ties, the best is the graph for which the x-value
    of the first step (from the right) is smallest.
    
    The annotation string is stripped from preceeding pathnames. 

    """
    reslabels = []
    reshandles = []
    ys = {}
    lh = 0

    def get_label_length(labelList):
        """ Finds the minimal length of the names used in the label so that 
        all the names are different. Always at least 9 character are displayed.
        """
        
        numberOfCharacters = 7
        firstPart = [i[:numberOfCharacters] for i in labelList]
        maxLength = max(len(i) for i in labelList)
        while (len(firstPart) > len(set(firstPart)) and numberOfCharacters <= maxLength):
            numberOfCharacters += 1
            firstPart = [i[:numberOfCharacters] for i in labelList]
            
        return min (numberOfCharacters + 2, maxLength) 

    
    labelList = [toolsdivers.strip_pathname1(plt.getp(h[-1], 'label')) for h in handles]
    numberOfCharacters = get_label_length(labelList)
    for h in handles:
        x2 = []
        y2 = []
        for i in h:
            x2.append(plt.getp(i, "xdata"))
            y2.append(plt.getp(i, "ydata"))

        x2 = np.array(np.hstack(x2))
        y2 = np.array(np.hstack(y2))
        tmp = np.argsort(x2)
        x2 = x2[tmp]
        y2 = y2[tmp]

        h = h[-1] # we expect the label to be in the last element of h
        tmp = (x2 <= maxval)
        try:
            x2bis = x2[y2 < y2[tmp][-1]][-1]
        except IndexError: # there is no data with a y smaller than max(y)
            x2bis = 0.
        ys.setdefault(y2[tmp][-1], {}).setdefault(x2bis, []).append(h)
        lh += 1

    if len(show_algorithms) > 0:
        lh = min(lh, len(show_algorithms))
    if lh <= 1:
        lh = 2
    fontsize = genericsettings.minmax_algorithm_fontsize[0] + np.min((1, np.exp(9-lh))) * (
        genericsettings.minmax_algorithm_fontsize[-1] - genericsettings.minmax_algorithm_fontsize[0])
    i = 0 # loop over the elements of ys
    for j in sorted(ys.keys()):
        for k in reversed(sorted(ys[j].keys())):
            #enforce best ever comes last in case of equality
            tmp = []
            for h in ys[j][k]:
                if plt.getp(h, 'label') == 'best 2009':
                    tmp.insert(0, h)
                else:
                    tmp.append(h)
            tmp.reverse()
            ys[j][k] = tmp

            for h in ys[j][k]:
                if (not plt.getp(h, 'label').startswith('_line') and
                    (len(show_algorithms) == 0 or
                     plt.getp(h, 'label') in show_algorithms)):
                    y = 0.02 + i * 0.96/(lh-1)
                    tmp = {}
                    for attr in ('lw', 'ls', 'marker',
                                 'markeredgewidth', 'markerfacecolor',
                                 'markeredgecolor', 'markersize', 'zorder'):
                        tmp[attr] = plt.getp(h, attr)
                    legx = maxval**annotation_line_end_relative
                    if 'marker' in attr:
                        legx = maxval**annotation_line_end_relative
                    # reshandles.extend(plt_plot((maxval, legx), (j, y),
                    reshandles.extend(plt_plot((maxval, legx), (j, y),
                                      color=plt.getp(h, 'markeredgecolor'), **tmp))
                    reshandles.append(
                        plt.text(maxval**(0.02 + annotation_line_end_relative), y,
                                 toolsdivers.str_to_latex(toolsdivers.strip_pathname1(plt.getp(h, 'label'))[:numberOfCharacters]),
                                 horizontalalignment="left",
                                 verticalalignment="center", size=fontsize))
                    reslabels.append(plt.getp(h, 'label'))
                    #set_trace()
                    i += 1

    #plt.axvline(x=maxval, color='k') # Not as efficient?
    reshandles.append(plt_plot((maxval, maxval), (0., 1.), color='k'))
    reslabels.reverse()
    plt.xlim(xmax=maxval**annotation_space_end_relative)
    return reslabels, reshandles

def plot(dsList, targets=None, craftingeffort=0., **kwargs):
    """This function is obsolete?
    Generates a graph of the run length distribution of an algorithm.

    We display the empirical cumulative distribution function ECDF of
    the bootstrapped distribution of the runlength for an algorithm
    (in number of function evaluations) to reach the target functions 
    value :py:data:`targets`.

    :param DataSetList dsList: data set for one algorithm
    :param seq targets: target function values
    :param float crafting effort: the data will be multiplied by the
                                  exponential of this value
    :param dict kwargs: additional parameters provided to plot function.
    
    :returns: handles

    """
    if targets is None:
        targets = genericsettings.current_testbed.pprldmany_target_values
    try:
        if np.min(targets) >= 1:
            ValueError('smallest target f-value is not smaller than one, use ``pproc.TargetValues(targets)`` to prevent this error')
        targets = pp.TargetValues(targets)
    except TypeError:
        pass
    res = []
    assert len(pp.DataSetList(dsList).dictByDim()) == 1 # We never integrate over dimensions...
    data = []
    maxevals = []
    for entry in dsList:
        for t in targets((entry.funcId, entry.dim)):
            divisor = entry.dim if divide_by_dimension else 1
            x = [np.inf] * perfprofsamplesize
            runlengthunsucc = []
            evals = entry.detEvals([t])[0]
            runlengthsucc = evals[np.isnan(evals) == False] / divisor
            runlengthunsucc = entry.maxevals[np.isnan(evals)] / divisor
            if len(runlengthsucc) > 0:
                x = toolsstats.drawSP(runlengthsucc, runlengthunsucc,
                                     percentiles=[50],
                                     samplesize=perfprofsamplesize)[1]
            data.extend(x)
            maxevals.extend(runlengthunsucc)

    # Display data
    data = np.array(data)
    data = data[np.isnan(data)==False] # Take away the nans
    n = len(data)
    data = data[np.isinf(data)==False] # Take away the infs
    # data = data[data <= maxval] # Take away rightmost data
    data = np.exp(craftingeffort) * data  # correction by crafting effort CrE
    if len(data) == 0: # data is empty.
        res = pprldistr.plotECDF(np.array((1., )), n=np.inf, **kwargs)
    else:
        res = pprldistr.plotECDF(np.array(data), n=n, **kwargs)
        #plotdata(np.array(data), x_limit, maxevals,
        #                    CrE=0., **kwargs)
    if maxevals: # Should cover the case where maxevals is None or empty
        x3 = np.median(maxevals)
        if np.any(data > x3):
            y3 = float(np.sum(data <= x3)) / n
            h = plt_plot((x3,), (y3,), marker='x', markersize=24, markeredgewidth=3,
                         markeredgecolor=plt.getp(res[0], 'color'),
                         ls='', color=plt.getp(res[0], 'color'))
            h.extend(res)
            res = h # so the last element in res still has the label.
    return res

def all_single_functions(dictAlg, isBiobjective, isSingleAlgorithm, sortedAlgs=None, 
                         outputdir='.', verbose=0, parentHtmlFileName=None):

        single_fct_output_dir = (outputdir.rstrip(os.sep) + os.sep +
                                 'pprldmany-single-functions'
                                 # + os.sep + ('f%03d' % fg)
                                 )
        if not os.path.exists(single_fct_output_dir):
            os.makedirs(single_fct_output_dir)
            
        dictFG = pp.dictAlgByFun(dictAlg)
        for fg, tmpdictAlg in dictFG.iteritems():

            if isSingleAlgorithm:
                main(tmpdictAlg,
                     isBiobjective,
                     order=sortedAlgs,
                     outputdir=single_fct_output_dir,
                     info='f%03d' % (fg),
                     verbose=verbose,
                     parentHtmlFileName=parentHtmlFileName,
                     plotType=PlotType.DIM)

            dictDim = pp.dictAlgByDim(tmpdictAlg)
            for d, entries in dictDim.iteritems():
                main(entries,
                     isBiobjective,
                     order=sortedAlgs,
                     outputdir=single_fct_output_dir,
                     info='f%03d_%02dD' % (fg, d),
                     verbose=verbose,
                     parentHtmlFileName=parentHtmlFileName)

<<<<<<< HEAD

=======
        if isSingleAlgorithm:
            dictFG = pp.dictAlgByFuncGroup(dictAlg)
            for fg, tmpdictAlg in dictFG.iteritems():

                dictDim = pp.dictAlgByDim(tmpdictAlg)
                for d, entries in dictDim.iteritems():
                    main(entries,
                         isBiobjective,
                         order=sortedAlgs,
                         outputdir=single_fct_output_dir,
                         info='%s_%02dD' % (fg, d),
                         verbose=verbose,
                         parentHtmlFileName=parentHtmlFileName,
                         plotType=PlotType.FUNC)
>>>>>>> b058d9b7

def main(dictAlg, isBiobjective, order=None, outputdir='.', info='default',
         dimension=None, verbose=True, parentHtmlFileName=None, plotType=PlotType.ALG):
    """Generates a figure showing the performance of algorithms.

    From a dictionary of :py:class:`DataSetList` sorted by algorithms,
    generates the cumulative distribution function of the bootstrap
    distribution of ERT for algorithms on multiple functions for
    multiple targets altogether.

    :param dict dictAlg: dictionary of :py:class:`DataSetList` instances
                         one instance is equivalent to one algorithm,
    :param list targets: target function values
    :param list order: sorted list of keys to dictAlg for plotting order
    :param str outputdir: output directory
    :param str info: output file name suffix
    :param bool verbose: controls verbosity
    :param str parentHtmlFileName: defines the parent html page 

    """
    global x_limit  # late assignment of default, because it can be set to None in config 
    global divide_by_dimension  # not fully implemented/tested yet
    if 'x_limit' not in globals() or x_limit is None:
        x_limit = x_limit_default

    tmp = pp.dictAlgByDim(dictAlg)
    algorithms_with_data = [a for a in dictAlg.keys() if dictAlg[a] != []]

    if len(algorithms_with_data) > 1 and len(tmp) != 1 and dimension is None:
        raise ValueError('We never integrate over dimension for than one algorithm.')
    if dimension is not None:
        if dimension not in tmp.keys():
            raise ValueError('dimension %d not in dictAlg dimensions %s'
                             % (dimension, str(tmp.keys())))
        tmp = {dimension: tmp[dimension]}
    dimList = tmp.keys()


    # Collect data
    # Crafting effort correction: should we consider any?
    CrEperAlg = {}
    for alg in algorithms_with_data:
        CrE = 0.
        if 1 < 3 and dictAlg[alg][0].algId == 'GLOBAL':
            tmp = dictAlg[alg].dictByNoise()
            assert len(tmp.keys()) == 1
            if tmp.keys()[0] == 'noiselessall':
                CrE = 0.5117
            elif tmp.keys()[0] == 'nzall':
                CrE = 0.6572
        if plotType == PlotType.DIM:
            for dim in dimList:
                keyValue = '%d-D' % (dim)
                CrEperAlg[keyValue] = CrE
        elif plotType == PlotType.FUNC:
            tmp = pp.dictAlgByFun(dictAlg)
            for f, dictAlgperFunc in tmp.iteritems():
                keyValue = 'f%d' % (f)
                CrEperAlg[keyValue] = CrE
        else:
            CrEperAlg[alg] = CrE
        if CrE != 0.0: 
            print 'Crafting effort for', alg, 'is', CrE

    dictData = {} # list of (ert per function) per algorithm
    dictMaxEvals = {} # list of (maxevals per function) per algorithm
    bestERT = [] # best ert per function
    # funcsolved = [set()] * len(targets) # number of functions solved per target
    xbest2009 = []
    maxevalsbest2009 = []
    target_values = genericsettings.current_testbed.pprldmany_target_values

    for dim, dictDim in pp.dictAlgByDim(dictAlg).iteritems():
        divisor = dim if divide_by_dimension else 1

        dictFunc = pp.dictAlgByFun(dictDim)
        for f, dictAlgperFunc in dictFunc.iteritems():
            if function_IDs and f not in function_IDs:
                continue
    
            # print target_values((f, dim))
            for j, t in enumerate(target_values((f, dim))):
            # for j, t in enumerate(genericsettings.current_testbed.ecdf_target_values(1e2, f)):
                # funcsolved[j].add(f)
    
                for alg in algorithms_with_data:
                    x = [np.inf] * perfprofsamplesize
                    runlengthunsucc = []
                    try:
                        entry = dictAlgperFunc[alg][0] # one element per fun and per dim.
                        evals = entry.detEvals([t])[0]
                        assert entry.dim == dim
                        runlengthsucc = evals[np.isnan(evals) == False] / divisor
                        runlengthunsucc = entry.maxevals[np.isnan(evals)] / divisor
                        if len(runlengthsucc) > 0:
                            x = toolsstats.drawSP(runlengthsucc, runlengthunsucc,
                                                 percentiles=[50],
                                                 samplesize=perfprofsamplesize)[1]
                    except (KeyError, IndexError):
                        #set_trace()
                        warntxt = ('Data for algorithm %s on function %d in %d-D '
                               % (alg, f, dim)
                               + 'are missing.\n')
                        warnings.warn(warntxt)
    
                    keyValue = alg
                    if plotType == PlotType.DIM: 
                        keyValue = '%d-D' % (dim)
                    elif plotType == PlotType.FUNC:
                        keyValue = 'f%d' % (f)
                    dictData.setdefault(keyValue, []).extend(x)
                    dictMaxEvals.setdefault(keyValue, []).extend(runlengthunsucc)
<<<<<<< HEAD

            displaybest2009 = not isBiobjective #disabled for bi-objective case
            bestalgentries = bestalg.loadBestAlgorithm(isBiobjective) #no extra loading since force is default to False
            if (dim, f) not in bestalgentries.keys(): #dimension/function not present in best2009
                displaybest2009 = False
=======
    
            displaybest2009 = not isBiobjective and plotType == PlotType.ALG  #disabled for bi-objective case
>>>>>>> b058d9b7
            if displaybest2009:
                #set_trace()
                #bestalgentries = bestalg.loadBestAlgorithm(isBiobjective)# Wassim: now done above
                bestalgentry = bestalgentries[(dim, f)]
                bestalgevals = bestalgentry.detEvals(target_values((f, dim)))
                # print bestalgevals
                for j in range(len(bestalgevals[0])):
                    if bestalgevals[1][j]:
                        evals = bestalgevals[0][j]
                        #set_trace()
                        assert dim == bestalgentry.dim
                        runlengthsucc = evals[np.isnan(evals) == False] / divisor
                        runlengthunsucc = bestalgentry.maxevals[bestalgevals[1][j]][np.isnan(evals)] / divisor
                        x = toolsstats.drawSP(runlengthsucc, runlengthunsucc,
                                             percentiles=[50],
                                             samplesize=perfprofsamplesize)[1]
                    else:
                        x = perfprofsamplesize * [np.inf]
                        runlengthunsucc = []
                    xbest2009.extend(x)
                    maxevalsbest2009.extend(runlengthunsucc)

    if order is None:
        order = dictData.keys()

    # Display data
    lines = []
    if displaybest2009:
        args = {'ls': '-', 'linewidth': 6, 'marker': 'D', 'markersize': 11.,
                'markeredgewidth': 1.5, 'markerfacecolor': refcolor,
                'markeredgecolor': refcolor, 'color': refcolor,
                'label': 'best 2009', 'zorder': -1}
        lines.append(plotdata(np.array(xbest2009), x_limit, maxevalsbest2009,
                                  CrE = 0., **args))

    def algname_to_label(algname, dirname=None):
        """to be extended to become generally useful"""
        if isinstance(algname, (tuple, list)): # not sure this is needed
            return ' '.join([str(name) for name in algname])
        return str(algname)
    for i, alg in enumerate(order):
        try:
            data = dictData[alg]
            maxevals = dictMaxEvals[alg]
        except KeyError:
            continue

        args = styles[(i) % len(styles)]
        args['linewidth'] = 1.5
        args['markersize'] = 12.
        args['markeredgewidth'] = 1.5
        args['markerfacecolor'] = 'None'
        args['markeredgecolor'] = args['color']
        args['label'] = algname_to_label(alg)
        #args['markevery'] = perfprofsamplesize # option available in latest version of matplotlib
        #elif len(show_algorithms) > 0:
            #args['color'] = 'wheat'
            #args['ls'] = '-'
            #args['zorder'] = -1
        # plotdata calls pprldistr.plotECDF which calls ppfig.plotUnifLog... which does the work
        lines.append(plotdata(np.array(data), x_limit, maxevals,
                                  CrE=CrEperAlg[alg], **args))

    labels, handles = plotLegend(lines, x_limit)
    if True:  # isLateXLeg:
        fileName = os.path.join(outputdir,'pprldmany_%s.tex' % (info))
        with open(fileName, 'w') as f:
            f.write(r'\providecommand{\nperfprof}{7}')
            algtocommand = {}  # latex commands
            for i, alg in enumerate(order):
                tmp = r'\alg%sperfprof' % pptex.numtotext(i)
                f.write(r'\providecommand{%s}{\StrLeft{%s}{\nperfprof}}' %
                        (tmp, toolsdivers.str_to_latex(
                                toolsdivers.strip_pathname2(algname_to_label(alg)))))
                algtocommand[algname_to_label(alg)] = tmp
            if displaybest2009:
                tmp = r'\algzeroperfprof'
                f.write(r'\providecommand{%s}{best 2009}' % (tmp))
                algtocommand['best 2009'] = tmp

            commandnames = []
            for label in labels:
                commandnames.append(algtocommand[label])
            # f.write(headleg)
            if len(order) > 28:  # latex sidepanel won't work well for more than 25 algorithms, but original labels are also clipped
                f.write(r'\providecommand{\perfprofsidepanel}{\mbox{%s}\vfill\mbox{%s}}'
                        % (commandnames[0], commandnames[-1]))
            else:
                fontsize_command = r'\tiny{}' if len(order) > 19 else ''
                f.write(r'\providecommand{\perfprofsidepanel}{{%s\mbox{%s}' %
                        (fontsize_command, commandnames[0])) # TODO: check len(labels) > 0
                for i in range(1, len(labels)):
                    f.write('\n' + r'\vfill \mbox{%s}' % commandnames[i])
                f.write('}}\n')
            # f.write(footleg)
            if verbose:
                print 'Wrote right-hand legend in %s' % fileName

    figureName = os.path.join(outputdir,'pprldmany_%s' % (info))
    #beautify(figureName, funcsolved, x_limit*x_annote_factor, False, fileFormat=figformat)
    beautify()

    if plotType == PlotType.FUNC:
        dictFG = pp.dictAlgByFuncGroup(dictAlg)
        dictKey = dictFG.keys()[0]
        functionGroups = dictAlg[dictAlg.keys()[0]].getFuncGroups()
        text = functionGroups[dictKey]
    else:
        text = ppfig.consecutiveNumbers(sorted(dictFunc.keys()), 'f')
    if not (plotType == PlotType.DIM):    
        text += ',%d-D' % dimList[0]
    plt.text(0.01, 0.98, text, horizontalalignment="left",
             verticalalignment="top", transform=plt.gca().transAxes)
    if len(dictFunc) == 1:
        plt.title(' '.join((str(dictFunc.keys()[0]),
                  genericsettings.current_testbed.short_names[dictFunc.keys()[0]])))
    a = plt.gca()

    plt.xlim(xmin=1e-0, xmax=x_limit**annotation_space_end_relative)
    xticks, labels = plt.xticks()
    tmp = []
    for i in xticks:
        tmp.append('%d' % round(np.log10(i)))
    a.set_xticklabels(tmp)

    if save_figure:
        ppfig.saveFigure(figureName, verbose=verbose)
        if len(dictFunc) == 1 or plotType == PlotType.DIM:
            fileName = 'pprldmany'
            add_to_names = ''

            if plotType == PlotType.FUNC:
                fileName += '_%s' % pp.dictAlgByFuncGroup(dictAlg).keys()[0]

            if plotType in (PlotType.ALG, PlotType.FUNC):
                add_to_names += '_%02dD' % (dim)

            ppfig.save_single_functions_html(
                os.path.join(outputdir, fileName),
                '', # algorithms names are clearly visible in the figure
                add_to_names = add_to_names,
                algorithmCount = ppfig.AlgorithmCount.NON_SPECIFIED,
                isBiobjective = isBiobjective,
                parentFileName = '../%s' % parentHtmlFileName if parentHtmlFileName else None
            )
    if close_figure:
        plt.close()

    # TODO: should return status or sthg

if __name__ == "__main__":
    # should become a test case
    import sys
    import bbob_pproc
    sys.path.append('.')
    <|MERGE_RESOLUTION|>--- conflicted
+++ resolved
@@ -489,9 +489,6 @@
                      verbose=verbose,
                      parentHtmlFileName=parentHtmlFileName)
 
-<<<<<<< HEAD
-
-=======
         if isSingleAlgorithm:
             dictFG = pp.dictAlgByFuncGroup(dictAlg)
             for fg, tmpdictAlg in dictFG.iteritems():
@@ -506,7 +503,6 @@
                          verbose=verbose,
                          parentHtmlFileName=parentHtmlFileName,
                          plotType=PlotType.FUNC)
->>>>>>> b058d9b7
 
 def main(dictAlg, isBiobjective, order=None, outputdir='.', info='default',
          dimension=None, verbose=True, parentHtmlFileName=None, plotType=PlotType.ALG):
@@ -619,16 +615,11 @@
                         keyValue = 'f%d' % (f)
                     dictData.setdefault(keyValue, []).extend(x)
                     dictMaxEvals.setdefault(keyValue, []).extend(runlengthunsucc)
-<<<<<<< HEAD
-
-            displaybest2009 = not isBiobjective #disabled for bi-objective case
+
+            displaybest2009 = not isBiobjective and plotType == PlotType.ALG #disabled for bi-objective case
             bestalgentries = bestalg.loadBestAlgorithm(isBiobjective) #no extra loading since force is default to False
             if (dim, f) not in bestalgentries.keys(): #dimension/function not present in best2009
                 displaybest2009 = False
-=======
-    
-            displaybest2009 = not isBiobjective and plotType == PlotType.ALG  #disabled for bi-objective case
->>>>>>> b058d9b7
             if displaybest2009:
                 #set_trace()
                 #bestalgentries = bestalg.loadBestAlgorithm(isBiobjective)# Wassim: now done above
