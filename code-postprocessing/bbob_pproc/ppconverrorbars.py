--- conflicted
+++ resolved
@@ -110,13 +110,8 @@
                         print('Warning: floating point error when plotting errorbars, ignored')
                     warned = True
             beautify()
-<<<<<<< HEAD
-            saveFigure(os.path.join(outputdir, figurename.replace(' ', '')),
-                       genericsettings.getFigFormats())
-=======
             save_figure(os.path.join(outputdir, figurename.replace(' ', '')),
                         genericsettings.getFigFormats())
->>>>>>> e382ea92
             plt.close()
     try:
         algname = str(dictFun[l].keys()[0][0])
