#! /usr/bin/env python
# -*- coding: utf-8 -*-

"""Generate performance scaling figures.

The figures show the scaling of the performance in terms of ERT w.r.t.
dimensionality on a log-log scale. On the y-axis, data is represented as
a number of function evaluations divided by dimension, this is in order
to compare at a glance with a linear scaling for which ERT is
proportional to the dimension and would therefore be represented by a
horizontal line in the figure.

Crosses (+) give the median number of function evaluations of successful
trials divided by dimension for the smallest *reached* target function
value.
Numbers indicate the number of successful runs for the smallest
*reached* target.
If the smallest target function value (1e-8) is not reached for a given
dimension, crosses (x) give the average number of overall conducted
function evaluations divided by the dimension.

Horizontal lines indicate linear scaling with the dimension, additional
grid lines show quadratic and cubic scaling.
The thick light line with diamond markers shows the single best results
from BBOB-2009 for df = 1e-8.

**Example**

.. plot::
    :width: 50%
    
    import urllib
    import tarfile
    import glob
    from pylab import *
    
    import bbob_pproc as bb
    
    # Collect and unarchive data (3.4MB)
    dataurl = 'http://coco.lri.fr/BBOB2009/pythondata/BIPOP-CMA-ES.tar.gz'
    filename, headers = urllib.urlretrieve(dataurl)
    archivefile = tarfile.open(filename)
    archivefile.extractall()
    
    # Scaling figure
    ds = bb.load(glob.glob('BBOB2009pythondata/BIPOP-CMA-ES/ppdata_f002_*.pickle'))
    figure()
    bb.ppfigdim.plot(ds)
    bb.ppfigdim.beautify()
    bb.ppfigdim.plot_previous_algorithms(2, False) # plot BBOB 2009 best algorithm on fun 2

"""
from __future__ import absolute_import
import os
import warnings
import matplotlib.pyplot as plt
import numpy as np
from . import genericsettings, toolsstats, bestalg, pproc, ppfig, ppfigparam

xlim_max = None
ynormalize_by_dimension = True  # not at all tested yet

styles = [  # sort of rainbow style, most difficult (red) first
          {'color': 'r', 'marker': 'o', 'markeredgecolor': 'k', 'markeredgewidth': 2, 'linewidth': 4},
          {'color': 'm', 'marker': '.', 'linewidth': 4},
          {'color': 'y', 'marker': '^', 'markeredgecolor': 'k', 'markeredgewidth': 2, 'linewidth': 4},
          {'color': 'g', 'marker': '.', 'linewidth': 4},
          {'color': 'c', 'marker': 'v', 'markeredgecolor': 'k', 'markeredgewidth': 2, 'linewidth': 4},
          {'color': 'b', 'marker': '.', 'linewidth': 4},
          {'color': 'k', 'marker': 'o', 'markeredgecolor': 'k', 'markeredgewidth': 2, 'linewidth': 4},
        ] 

refcolor = 'wheat'

caption_part_one = r"""%
    Expected number of $f$-evaluations (\ERT, lines) to reach $\fopt+\Df$;
    median number of $f$-evaluations (+) to reach the most difficult
    target that was reached not always but at least once; maximum number of
    $f$-evaluations in any trial ({\color{red}$\times$}); """ + (r"""interquartile 
    range with median (notched boxes) of simulated runlengths
    to reach $\fopt+\Df$;""" if genericsettings.scaling_figures_with_boxes 
    else "") + """ all values are """ + ("""divided by dimension and """ if ynormalize_by_dimension else "") + """
    plotted as $\log_{10}$ values versus dimension. %
    """
    
#""" .replace('REPLACE_THIS', r"interquartile range with median (notched boxes) of simulated runlengths to reach $\fopt+\Df$;" 
#                if genericsettings.scaling_figures_with_boxes else '')
#    # r"(the exponent is given in the legend of #1). " + 
#    "For each function and dimension, $\\ERT(\\Df)$ equals to $\\nbFEs(\\Df)$ " +
#    "divided by the number of successful trials, where a trial is " +
#    "successful if $\\fopt+\\Df$ was surpassed. The " +
#    "$\\nbFEs(\\Df)$ are the total number (the sum) of $f$-evaluations while " +
#    "$\\fopt+\\Df$ was not surpassed in a trial, from all " +  
#    "(successful and unsuccessful) trials, and \\fopt\\ is the optimal " +
#    "function value.  " +
scaling_figure_caption_fixed = caption_part_one + r"""%
    Shown are $\Df = 10^{\{values_of_interest\}}$.  
    Numbers above \ERT-symbols (if appearing) indicate the number of trials reaching the respective target. 
    The light thick line with diamonds indicates the respective best result from BBOB-2009 for $\Df=10^{-8}$. 
    Horizontal lines mean linear scaling, slanted grid lines depict quadratic scaling.  
    """
scaling_figure_caption_rlbased = caption_part_one + r"""%
    Shown is the \ERT\ for 
    targets just not reached by
%    the largest $\Df$-values $\ge10^{-8}$ for which the \ERT\ of 
    the artificial GECCO-BBOB-2009 best algorithm  
    within the given budget $k\times\DIM$, where $k$ is shown in the legend.
%    was above $\{values_of_interest\}\times\DIM$ evaluations. 
    Numbers above \ERT-symbols indicate the number of trials reaching the respective target.  
    The light thick line with diamonds indicates the respective best result from BBOB-2009 for 
    the most difficult target. 
    Slanted grid lines indicate a scaling with ${\cal O}(\DIM)$ compared to ${\cal O}(1)$  
    when using the respective 2009 best algorithm. 
    """
    # r"Shown is the \ERT\ for the smallest $\Df$-values $\ge10^{-8}$ for which the \ERT\ of the GECCO-BBOB-2009 best algorithm " + 
    # r"was below $10^{\{values_of_interest\}}\times\DIM$ evaluations. " + 

# should correspond with the colors in pprldistr.
<<<<<<< HEAD
# Wassim: TODO seems to be set before rungeneric so useless here!!!!
dimensions = genericsettings.dimensions_to_display if not genericsettings.isLargeScale else genericsettings.dimensions_to_display_ls


functions_with_legend = (1, 24, 101, 130)
=======
dimensions = genericsettings.dimensions_to_display
>>>>>>> fac055da

def scaling_figure_caption():
    
    values_of_interest = genericsettings.current_testbed.ppfigdim_target_values
    if genericsettings.runlength_based_targets:
        return scaling_figure_caption_rlbased.replace('values_of_interest', 
                                        ', '.join(values_of_interest.labels()))
    else:
        return scaling_figure_caption_fixed.replace('values_of_interest', 
                                        ', '.join(values_of_interest.loglabels()))

def beautify(axesLabel=True):
    """Customize figure presentation.
    
    Uses information from the appropriate benchmark short infos file 
    for figure title. 
    
    """

    # Input checking

    # Get axis handle and set scale for each axis
    axisHandle = plt.gca()
    axisHandle.set_xscale("log")
    axisHandle.set_yscale("log")

    # Grid options
    axisHandle.xaxis.grid(False, which='major')
    # axisHandle.grid(True, which='major')
    axisHandle.grid(False, which='minor')
    # axisHandle.xaxis.grid(True, linewidth=0, which='major')
    ymin, ymax = plt.ylim()

    values_of_interest = genericsettings.current_testbed.ppfigdim_target_values

    # horizontal grid
    if isinstance(values_of_interest, pproc.RunlengthBasedTargetValues):
        axisHandle.yaxis.grid(False, which='major')
        expon = values_of_interest.times_dimension - ynormalize_by_dimension
        for (i, y) in enumerate(reversed(values_of_interest.run_lengths)):
            plt.plot((1, 200), [y, y], 'k:', linewidth=0.2)
            if i / 2. == i // 2:
                plt.plot((1, 200), [y, y * 200**expon],
                         styles[i]['color'] + '-', linewidth=0.2)
    else:
        # TODO: none of this is visible in svg format!
        axisHandle.yaxis.grid(True, which='major')
        # for i in xrange(0, 11):
        #     plt.plot((0.2, 20000), 2 * [10**i], 'k:', linewidth=0.5)

    # quadratic slanted "grid"
    for i in xrange(-2, 7, 1 if ymax < 1e5 else 2):
        plt.plot((0.2, 20000), (10**i, 10**(i + 5)), 'k:', linewidth=0.5)
        # TODO: this should be done before the real lines are plotted?


    # for x in dimensions:
    #     plt.plot(2 * [x], [0.1, 1e11], 'k:', linewidth=0.5)

    # Ticks on axes
    # axisHandle.invert_xaxis()
    
    # Wassim:
    dimensions = genericsettings.dimensions_to_display if not genericsettings.isLargeScale else genericsettings.dimensions_to_display_ls
    
    dimticklist = dimensions 
    dimannlist = dimensions 
    # TODO: All these should depend on one given input (xlim, ylim)

    axisHandle.set_xticks(dimticklist)
    axisHandle.set_xticklabels([str(n) for n in dimannlist])
    logyend = 11  # int(1 + np.log10(plt.ylim()[1]))
    axisHandle.set_yticks([10.**i for i in xrange(0, logyend)])
    axisHandle.set_yticklabels(range(0, logyend))
    if 11 < 3:
        tmp = axisHandle.get_yticks()
        tmp2 = []
        for i in tmp:
            tmp2.append('%d' % round(np.log10(i)))
        axisHandle.set_yticklabels(tmp2)
    if 11 < 3:
        # ticklabels = 10**np.arange(int(np.log10(plt.ylim()[0])), int(np.log10(1 + plt.ylim()[1])))
        ticks = []
        for i in xrange(int(np.log10(plt.ylim()[0])), int(np.log10(1 + plt.ylim()[1]))):
            ticks += [10 ** i, 2 * 10 ** i, 5 * 10 ** i]
        axisHandle.set_yticks(ticks)
        # axisHandle.set_yticklabels(ticklabels)
    # axes limites
    plt.xlim(0.9 * dimensions[0], 1.125 * dimensions[-1]) 
    if xlim_max is not None:
        if isinstance(values_of_interest, pproc.RunlengthBasedTargetValues):
            plt.ylim(0.3, xlim_max)  # set in config 
        else:
            # pass  # TODO: xlim_max seems to be not None even when not desired
            plt.ylim(ymax=min([plot.ylim()[1], xlim_max]))
    plt.ylim(ppfig.discretize_limits((ymin, ymax)))

    if 11 < 3:
        title = plt.gca().get_title()  # works not not as expected
        if title.startswith('1 ') or title.startswith('5 '):
            plt.ylim(0.5, 1e2)
        if title.startswith('19 ') or title.startswith('20 '):
            plt.ylim(0.5, 1e4)
    if axesLabel:
        plt.xlabel('Dimension')
        if ynormalize_by_dimension:
            plt.ylabel('Run Lengths / Dimension')
        else:
            plt.ylabel('Run Lengths')
            

def generateData(dataSet, targetFuncValue):
    """Computes an array of results to be plotted.
    
    :returns: (ert, success rate, number of success, total number of
               function evaluations, median of successful runs).

    """

    it = iter(reversed(dataSet.evals))
    i = it.next()
    prev = np.array([np.nan] * len(i))

    while i[0] <= targetFuncValue:
        prev = i
        try:
            i = it.next()
        except StopIteration:
            break

    data = prev[1:].copy()  # keep only the number of function evaluations.
    succ = (np.isnan(data) == False)
    if succ.any():
        med = toolsstats.prctile(data[succ], 50)[0]
        # Line above was modified at rev 3050 to make sure that we consider only
        # successful trials in the median
    else:
        med = np.nan

    data[np.isnan(data)] = dataSet.maxevals[np.isnan(data)]

    res = []
    res.extend(toolsstats.sp(data, issuccessful=succ, allowinf=False))
    res.append(np.mean(data))  # mean(FE)
    res.append(med)

    return np.array(res)  

def plot_a_bar(x, y,
               plot_cmd=plt.loglog,
               rec_width=0.1, # box ("rectangle") width, log scale 
               rec_taille_fac=0.3,  # notch width parameter
               styles={'color': 'b'},
               linewidth=1,
               fill_color=None, # None means no fill
               fill_transparency=0.7  # 1 should be invisible
               ):
    """plot/draw a notched error bar, x is the x-position,
    y[0,1,2] are lower, median and upper percentile respectively. 
    
    hold(True) to see everything.

    TODO: with linewidth=0, inf is not visible
    
    """
    if not np.isfinite(y[2]):
        y[2] = y[1] + 100 * (y[1] - y[0])
        if plot_cmd in (plt.loglog, plt.semilogy):
            y[2] = (1 + y[1]) * (1 + y[1] / y[0])**10
    if not np.isfinite(y[0]):
        y[0] = y[1] - 100 * (y[2] - y[1])
        if plot_cmd in (plt.loglog, plt.semilogy):
            y[0] = y[1] / (1 + y[2] / y[1])**10
    styles2 = {}
    for s in styles:
        styles2[s] = styles[s]
    styles2['linewidth'] = linewidth
    styles2['markeredgecolor'] = styles2['color']
    dim = 1  # to remove error
    x0 = x
    if plot_cmd in (plt.loglog, plt.semilogx):
        r = np.exp(rec_width) # ** ((1. + i_target / 3.) / 4)  # more difficult targets get a wider box
        x = [x0 * dim / r, x0 * r * dim] # assumes log-scale of x-axis
        xm = [x0 * dim / (r**rec_taille_fac), x0 * dim * (r**rec_taille_fac)]
    else:
        r = rec_width
        x = [x0 * dim - r, x0 * dim + r]
        xm = [x0 * dim - (r * rec_taille_fac), x0 * dim + (r * rec_taille_fac)]

    y = np.array(y) / dim
    if fill_color is not None:
        plt.fill_between([x[0], xm[0], x[0], x[1], xm[1], x[1], x[0]],
                         [y[0], y[1],  y[2], y[2], y[1],  y[0], y[0]], 
                         color=fill_color, alpha=1-fill_transparency)
    plot_cmd([x[0], xm[0], x[0], x[1], xm[1], x[1], x[0]],
             [y[0], y[1],  y[2], y[2], y[1],  y[0], y[0]],
             markersize=0, **styles2)
    styles2['linewidth'] = 0
    plot_cmd([x[0], x[1], x[1], x[0], x[0]],
             [y[0], y[0], y[2], y[2], y[0]],
             **styles2)
    styles2['linewidth'] = 2  # median
    plot_cmd([x[0], x[1]], [y[1], y[1]],
             markersize=0, **styles2)

    
def plot(dsList, valuesOfInterest=None, styles=styles):
    """From a DataSetList, plot a figure of ERT/dim vs dim.
    
    There will be one set of graphs per function represented in the
    input data sets. Most usually the data sets of different functions
    will be represented separately.
    
    :param DataSetList dsList: data sets
    :param seq valuesOfInterest: 
        target precisions via class TargetValues, there might 
        be as many graphs as there are elements in
        this input. Can be different for each
        function (a dictionary indexed by ifun). 
    
    :returns: handles

    """
    if not valuesOfInterest:
        valuesOfInterest = genericsettings.current_testbed.ppfigdim_target_values

    valuesOfInterest = pproc.TargetValues.cast(valuesOfInterest)
    styles = list(reversed(styles[:len(valuesOfInterest)]))
    dsList = pproc.DataSetList(dsList)
    dictFunc = dsList.dictByFunc()
    res = []

    for func in dictFunc:
        dictFunc[func] = dictFunc[func].dictByDim()
        dimensions = sorted(dictFunc[func])

        # legend = []
        line = []
        mediandata = {}
        displaynumber = {}
        for i_target in range(len(valuesOfInterest)):
            succ = []
            unsucc = []
            # data = []
            maxevals = np.ones(len(dimensions))
            maxevals_succ = np.ones(len(dimensions)) 
            # Collect data that have the same function and different dimension.
            for idim, dim in enumerate(dimensions):
                assert len(dictFunc[func][dim]) == 1
                # (ert, success rate, number of success, total number of
                #        function evaluations, median of successful runs)
                tmp = generateData(dictFunc[func][dim][0], valuesOfInterest((func, dim))[i_target])
                maxevals[idim] = max(dictFunc[func][dim][0].maxevals)
                # data.append(np.append(dim, tmp))
                if tmp[2] > 0:  # Number of success is larger than 0
                    succ.append(np.append(dim, tmp))
                    if tmp[2] < dictFunc[func][dim][0].nbRuns():
                        displaynumber[dim] = ((dim, tmp[0], tmp[2]))
                    mediandata[dim] = (i_target, tmp[-1])
                    unsucc.append(np.append(dim, np.nan))
                else:
                    unsucc.append(np.append(dim, tmp[-2]))  # total number of fevals

            if len(succ) > 0:
                tmp = np.vstack(succ)
                # ERT
                if genericsettings.scaling_figures_with_boxes:
                    for dim in dimensions: 
                        # to find finite simulated runlengths we need to have at least one successful run
                        if dictFunc[func][dim][0].detSuccesses([valuesOfInterest((func, dim))[i_target]])[0]:
                            # make a box-plot
                            y = toolsstats.drawSP_from_dataset(
                                                dictFunc[func][dim][0],
                                                valuesOfInterest((func, dim))[i_target],
                                                [25, 50, 75], 
                                                genericsettings.simulated_runlength_bootstrap_sample_size)[0]
                            rec_width = 1.1 # box ("rectangle") width
                            rec_taille_fac = 0.3  # notch width parameter
                            r = rec_width ** ((1. + i_target / 3.) / 4)  # more difficult targets get a wider box
                            styles2 = {}
                            for s in styles[i_target]:
                                styles2[s] = styles[i_target][s]
                            styles2['linewidth'] = 1
                            styles2['markeredgecolor'] = styles2['color'] 
                            x = [dim / r, r * dim]
                            xm = [dim / (r**rec_taille_fac), dim * (r**rec_taille_fac)]
                            y = np.array(y) / dim
                            plt.plot([x[0], xm[0], x[0], x[1], xm[1], x[1], x[0]],
                                     [y[0], y[1],  y[2], y[2], y[1],  y[0], y[0]],
                                     markersize=0, **styles2)
                            styles2['linewidth'] = 0
                            plt.plot([x[0], x[1], x[1], x[0], x[0]],
                                     [y[0], y[0], y[2], y[2], y[0]],
                                     **styles2)
                            styles2['linewidth'] = 2  # median
                            plt.plot([x[0], x[1]], [y[1], y[1]],
                                     markersize=0, **styles2)
                # plot lines, we have to be smart to connect only adjacent dimensions
                for i, n in enumerate(tmp[:, 0]):
                    j = list(dimensions).index(n)
                    if i == len(tmp[:, 0]) - 1 or j == len(dimensions) - 1: 
                        break
                    if dimensions[j+1] == tmp[i+1, 0]:
                        res.extend(plt.plot(tmp[i:i+2, 0], tmp[i:i+2, 1] / tmp[i:i+2, 0]**ynormalize_by_dimension,
                                            markersize=0, clip_on=True, **styles[i_target]))
                # plot only marker
                lw = styles[i_target].get('linewidth', None) 
                styles[i_target]['linewidth'] = 0
                res.extend(plt.plot(tmp[:, 0], tmp[:, 1] / tmp[:, 0]**ynormalize_by_dimension,
                           markersize=20, clip_on=True, **styles[i_target]))
                # restore linewidth
                if lw:
                    styles[i_target]['linewidth'] = lw
                else:
                    del styles[i_target]['linewidth']

        # To have the legend displayed whatever happens with the data.
        for i in reversed(range(len(valuesOfInterest))):
            res.extend(plt.plot([], [], markersize=10,
                                label=valuesOfInterest.label(i) if isinstance(valuesOfInterest, pproc.RunlengthBasedTargetValues) else valuesOfInterest.loglabel(i),
                                **styles[i]))
        # Only for the last target function value
        if unsucc:  # obsolete
            tmp = np.vstack(unsucc)  # tmp[:, 0] needs to be sorted!
            # res.extend(plt.plot(tmp[:, 0], tmp[:, 1]/tmp[:, 0],
            #            color=styles[len(valuesOfInterest)-1]['color'],
            #            marker='x', markersize=20))
        if 1 < 3: # maxevals
            ylim = plt.ylim()
            res.extend(plt.plot(tmp[:, 0], maxevals / tmp[:, 0]**ynormalize_by_dimension,
                       color=styles[len(valuesOfInterest) - 1]['color'],
                       ls='', marker='x', markersize=20))
            plt.ylim(ylim)
        # median
        if mediandata:
            # for i, tm in mediandata.iteritems():
            for i in displaynumber:  # display median where success prob is smaller than one
                tm = mediandata[i]
                plt.plot((i,), (tm[1] / i**ynormalize_by_dimension,), 
                         color=styles[tm[0]]['color'],
                         linestyle='', marker='+', markersize=30,
                         markeredgewidth=5, zorder= -1)

        a = plt.gca()
        # the displaynumber is emptied for each new target precision
        # therefore the displaynumber displayed below correspond to the
        # last target (must be the hardest)
        if displaynumber:  # displayed only for the smallest valuesOfInterest
            for _k, j in displaynumber.iteritems():
                # the 1.5 factor is a shift up for the digits 
                plt.text(j[0], 1.5 * j[1] / j[0]**ynormalize_by_dimension, 
                         "%.0f" % j[2], axes=a,
                         horizontalalignment="center",
                         verticalalignment="bottom",
                         fontsize=plt.rcParams['font.size'] * 0.85)
        # if later the ylim[0] becomes >> 1, this might be a problem
    return res

def plot_previous_algorithms(func, isBiobjective, target=None):  # lambda x: [1e-8]):
    """Add graph of the BBOB-2009 virtual best algorithm using the
    last, most difficult target in ``target``."""
    
    if not target:
        target = genericsettings.current_testbed.ppfigdim_target_values
        
    target = pproc.TargetValues.cast(target)

    bestalgentries = bestalg.loadBestAlgorithm(isBiobjective)
    
    if not bestalgentries:
        return None

    bestalgdata = []
    for d in dimensions:
        try:
            entry = bestalgentries[(d, func)]
            tmp = entry.detERT([target((func, d))[-1]])[0]
            if not np.isinf(tmp):
                bestalgdata.append(tmp / d)
            else:
                bestalgdata.append(np.inf)
        except KeyError: # dimension not in bestalg
            bestalgdata.append(np.inf)  # None/nan give a runtime warning
        
    res = plt.plot(dimensions, bestalgdata, color=refcolor, linewidth=10,
                   marker='d', markersize=25, markeredgecolor='k',
                   zorder= -2)
    return res

def main(dsList, _valuesOfInterest, outputdir, verbose=True):
    """From a DataSetList, returns a convergence and ERT/dim figure vs dim.
    
    Uses data of BBOB 2009 (:py:mod:`bbob_pproc.bestalg`).
    
    :param DataSetList dsList: data sets
    :param seq _valuesOfInterest: target precisions, either as list or as
                                  ``pproc.TargetValues`` class instance. 
                                  There will be as many graphs as there are 
                                  elements in this input. 
    :param string outputdir: output directory
    :param bool verbose: controls verbosity
    
    """

    # plt.rc("axes", labelsize=20, titlesize=24)
    # plt.rc("xtick", labelsize=20)
    # plt.rc("ytick", labelsize=20)
    # plt.rc("font", size=20)
    # plt.rc("legend", fontsize=20)

    _valuesOfInterest = pproc.TargetValues.cast(_valuesOfInterest)

    dictFunc = dsList.dictByFunc()

    values_of_interest = genericsettings.current_testbed.ppfigdim_target_values
    ppfig.save_single_functions_html(os.path.join(outputdir, genericsettings.single_algorithm_file_name),
                                dictFunc[dictFunc.keys()[0]][0].algId,
                                algorithmCount = ppfig.AlgorithmCount.ONE,
                                values_of_interest = values_of_interest,
                                isBiobjective = dsList.isBiobjective(),
                                functionGroups = dsList.getFuncGroups())
    ppfig.copy_js_files(outputdir)
    
    funInfos = ppfigparam.read_fun_infos(dsList.isBiobjective())
    fontSize = genericsettings.getFontSize(funInfos.values())
    for func in dictFunc:
        plot(dictFunc[func], _valuesOfInterest, styles=styles)  # styles might have changed via config
        beautify(axesLabel=False)
        plt.text(plt.xlim()[0], plt.ylim()[0],
                 _valuesOfInterest.short_info, fontsize=14)
        if func in genericsettings.current_testbed.functions_with_legend:
            plt.legend(loc="best")
        if func in funInfos.keys():
            # print(plt.rcParams['axes.titlesize'])
            # print(plt.rcParams['font.size'])
            funcName = funInfos[func]
            plt.gca().set_title(funcName, fontsize=fontSize)
        plot_previous_algorithms(func, dsList.isBiobjective(), _valuesOfInterest)
        filename = os.path.join(outputdir, 'ppfigdim_f%03d' % (func))
        with warnings.catch_warnings(record=True) as ws:
            ppfig.saveFigure(filename, verbose=verbose)
            if len(ws):
                for w in ws:
                    print(w)
                print('while saving figure in "' + filename +
                        '" (in ppfigdim.py:551)')

        plt.close()<|MERGE_RESOLUTION|>--- conflicted
+++ resolved
@@ -116,15 +116,12 @@
     # r"was below $10^{\{values_of_interest\}}\times\DIM$ evaluations. " + 
 
 # should correspond with the colors in pprldistr.
-<<<<<<< HEAD
+
 # Wassim: TODO seems to be set before rungeneric so useless here!!!!
 dimensions = genericsettings.dimensions_to_display if not genericsettings.isLargeScale else genericsettings.dimensions_to_display_ls
 
 
-functions_with_legend = (1, 24, 101, 130)
-=======
-dimensions = genericsettings.dimensions_to_display
->>>>>>> fac055da
+#functions_with_legend = (1, 24, 101, 130)
 
 def scaling_figure_caption():
     
