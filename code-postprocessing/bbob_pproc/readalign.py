#! /usr/bin/env python
# -*- coding: utf-8 -*-

"""Helper routines to read in data files.

The terms horizontal and vertical below refer to the horizontal
(fixed-target) and vertical (fixed-budget) views. When considering
convergence graphs of function values over times, we can view it as:

  * costs for different fixed targets represented by horizontal cuts.
  * function values for different fixed budgets represented by vertical
    cuts.

COCO collects experimental data with respect to these two complementary
views. This module provides data structures and methods for dealing with
the experimental data.

"""

from __future__ import absolute_import

import os, sys
import numpy
import warnings

from . import genericsettings

from pdb import set_trace

# GLOBAL VARIABLES
idxEvals = 0  # index of the column where to find the evaluations
# Single objective case
idxFSingle = 2  # index of the column where to find the function values
nbPtsFSingle = 5  # nb of target function values for each decade.
# Bi-objective case
idxFBi = 1  # index of the column where to find the function values
nbPtsFBi = 10  # nb of target function values for each decade.


# CLASS DEFINITIONS
class MultiReader(list):
    """List of data arrays to be aligned.

    The main purpose of this class is to be used as a single container
    of the data arrays to be aligned by :py:meth:`alignData()` in the
    parent module.
    A data array is defined as an array where rows correspond to
    recordings at different moments of an experiment. Elements of these
    rows correspond to different measures.
    These data arrays can be aligned along the time or the function
    values for instance.

    This class is part abstract. Some methods have to be defined by
    inheriting classes depending on wanted alignment:

      * :py:meth:`isFinished()`, True when all the data is read.
      * :py:meth:`getInitialValue()`, returns the initial alignment
        value.
      * :py:meth:`newCurrentValue()`, returns the next alignment value.
      * :py:meth:`align()`, process all the elements of self to make
        them aligned.

    Some attributes have to be defined as well :py:attr:`idx`,
    the index of the column with alignment values in the data array,
    :py:attr:`idxData`, the index of the column with the actual data.

    """

    # TODO: this class and all inheriting class may have to be redesigned for
    # other kind of problems to work.

    # idx: index of the column in the data array of the alignment value.
    # idxData: index of the column in the data array for the data of concern.

    def __init__(self, data, isHArray=False):
        for i in data:
            if len(i) > 0:  # ie. if the data array is not empty.
                self.append(self.SingleReader(i, isHArray))

    def currentLine(self):
        """Aggregates currentLines information."""
        return numpy.array(list(i.currentLine[self.idxData] for i in self))

    def currentValues(self):
        """Gets the list of the current alignment values."""
        return list(i.currentLine[self.idx] for i in self)

    def nextValues(self):
        """Gets the list of the next alignment values."""
        return list(i.nextLine[self.idx] for i in self if not i.isFinished)

        # def isFinished(self):
        """When all the data is read."""
        # pass

        # def getInitialValue(self):
        """Returns the initial alignment value."""
        # pass

        # def newCurrentValue(self):
        """Returns the next alignment value."""
        # pass

        # def align(self, currentValue):
        """Process all the elements of self to make them aligned."""
        # pass

    class SingleReader:
        """Single data array reader class."""

        def __init__(self, data, isHArray=False):
            if len(data) == 0:
                raise ValueError, 'Empty data array.'
            self.data = numpy.array(data)
            self.it = self.data.__iter__()
            self.isNearlyFinished = False
            self.isFinished = False
            self.currentLine = None
            self.nextLine = self.it.next()
            if isHArray:
                self.idxEvals = range(1, numpy.shape(data)[1])
            else:
                self.idxEvals = idxEvals

        def next(self):
            """Returns the next (last if undefined) line of the array data."""

            if not self.isFinished:
                if not self.isNearlyFinished:  # the next line is still defined
                    self.currentLine = self.nextLine.copy()
                    # Update nextLine
                    try:
                        self.nextLine = self.it.next()
                    except StopIteration:
                        self.isNearlyFinished = True
                else:
                    self.isFinished = True
                    self.currentLine[self.idxEvals] = numpy.nan
                    # TODO: the line above was not valid for the MultiArrayReader

            return self.currentLine


class VMultiReader(MultiReader):
    """List of data arrays to be aligned vertically.

    Aligned vertically means, all number of function evaluations are the
    closest from below or equal to the alignment number of function
    evaluations.

    """

    idx = idxEvals  # the alignment value is the number of function evaluations.

    def __init__(self, data, isBiobjective):
        super(VMultiReader, self).__init__(data)
        self.idxData = idxFBi if isBiobjective else idxFSingle  # the data of concern are the function values.

    def isFinished(self):
        return all(i.isFinished for i in self)

    def getInitialValue(self):
        for i in self:
            i.next()
        res = self.currentValues()
        return min(res)

    def newCurrentValue(self):
        res = self.nextValues()
        if res:
            return min(self.nextValues())
        else:
            return None

    def align(self, currentValue):
        for i in self:
            while not i.isFinished:
                if i.nextLine[self.idx] > currentValue and not is_close(i.nextLine[self.idx], currentValue):
                    break
                i.next()
        return numpy.insert(self.currentLine(), 0, currentValue)


class HMultiReader(MultiReader):
    """List of data arrays to be aligned horizontally.

    Aligned horizontally means all the function values are lesser than
    (or equal to) the current alignment function value.

    """

    idxData = idxEvals  # the data of concern are the number of function evals.

    def __init__(self, data, isBiobjective):
        super(HMultiReader, self).__init__(data)
        # the alignment value is the function value.        
        self.idx = idxFBi if isBiobjective else idxFSingle
        self.nbPtsF = nbPtsFBi if isBiobjective else nbPtsFSingle
        self.idxCurrentF = numpy.inf  # Minimization
        # idxCurrentF is a float for the extreme case where it is infinite.
        # else it is an integer and then is the 'i' in 10**(i/nbPtsF)
        self.isNegative = False
        self.idxCurrentFOld = 0.

    def calculateCurrentValue(self):
        factor = -1. if self.isNegative else 1.
        return factor * numpy.power(10, self.idxCurrentF / self.nbPtsF)

    def isFinished(self):
        """Is finished when we found the last alignment value reached."""

        currentValue = self.calculateCurrentValue()

        # It can be more than one line for the previous alignment value.
        # We iterate until we find a better value or to the end of the lines.
        for i in self:
            while i.nextLine[self.idx] > currentValue and not i.isFinished:
                i.next();

        return not any(i.nextLine[self.idx] <= currentValue for i in self)

    def getInitialValue(self):
        for i in self:
            i.next()
        fvalues = self.currentValues()
        self.idxCurrentF = numpy.ceil(numpy.log10(max(fvalues) if max(fvalues) > 0 else 1e-19) * self.nbPtsF)
        # Returns the smallest 10^i/nbPtsF value larger than max(Fvalues)
        return self.calculateCurrentValue()

    def newCurrentValue(self):
        if self.idxCurrentF == -numpy.inf:
            self.idxCurrentF = self.idxCurrentFOld
            self.isNegative = True
        elif self.isNegative:
            self.idxCurrentF += 1
        else:
            self.idxCurrentF -= 1
        return self.calculateCurrentValue()

    def align(self, currentValue):
        fvalues = []
        for i in self:
            while not i.isFinished:
                if i.currentLine[self.idx] <= currentValue or is_close(i.currentLine[self.idx], currentValue):
                    break
                i.next()
            if i.currentLine[self.idx] <= currentValue or is_close(i.currentLine[self.idx], currentValue):
                fvalues.append(i.currentLine[self.idx])

        # This should not happen
        if not fvalues:
            raise ValueError, 'Value %g is not reached.'

        if max(fvalues) <= 0.:
            if currentValue > 0.:
                self.idxCurrentFOld = self.idxCurrentF
                self.idxCurrentF = -numpy.inf
                currentValue = 0.
            else:
                self.idxCurrentF = max(self.idxCurrentF,
                                       numpy.floor(numpy.log10(-max(fvalues)) * self.nbPtsF))
                currentValue = self.calculateCurrentValue()
        else:
            self.idxCurrentF = min(self.idxCurrentF,
                                   numpy.ceil(numpy.log10(max(fvalues)) * self.nbPtsF))
            # Above line may return: Warning: divide by zero encountered in
            # log10 in the case of negative fvalues.
            # In the case of negative values for fvalues, self.idxCurrentF
            # should be -numpy.inf at the condition that
            # numpy.power(10, -inf) == 0 is true

            # The update of idxCurrentF is done so all the intermediate
            # function value trigger reached are not written, only the smallest
            currentValue = self.calculateCurrentValue()

        return numpy.insert(self.currentLine(), 0, currentValue)


class ArrayMultiReader(MultiReader):
    """Class of *aligned* data arrays to be aligned together.

    This class is used for dealing with the output of
    :py:class:`MultiReader`:
    
    * From *raw* data arrays, :py:class:`MultiReader` generates aligned
      data arrays (first column is the alignment value, subsequent
      columns are aligned data).
    * This class also generates aligned data arrays but from other
      aligned data arrays.

    """

    idx = 0  # We expect the alignment value to be the 1st column.

    def __init__(self, data, isHArray=False):
        # super(ArrayMultiReader, self).__init__(data, True)
        MultiReader.__init__(self, data, isHArray)
        # for i in self:
        # i.nbRuns = (numpy.shape(i.data)[1] - 1)

    def currentLine(self):
        """Aggregates currentLines information."""
        res = []
        res.extend(list(i.currentLine[1:] for i in self))
        return numpy.hstack(res)


class VArrayMultiReader(ArrayMultiReader, VMultiReader):
    """Wrapper class of *aligned* data arrays to be aligned vertically."""

    def __init__(self, data):
        ArrayMultiReader.__init__(self, data)
        # TODO: Should this use super?


class VArrayMultiReaderNew(ArrayMultiReader, VMultiReader):
    """Wrapper class of *aligned* data arrays to be aligned vertically."""

    def __init__(self, data):
        ArrayMultiReader.__init__(self, data)
        # TODO: Should this use super?


class HArrayMultiReader(ArrayMultiReader, HMultiReader):
    """Wrapper class of *aligned* data arrays to be aligned horizontally."""

    def __init__(self, data, isBiobjective):
        ArrayMultiReader.__init__(self, data, isHArray=True)
        # TODO: Should this use super?
        self.nbPtsF = nbPtsFBi if isBiobjective else nbPtsFSingle
        self.idxCurrentF = numpy.inf  # Minimization
        self.isNegative = False
        self.idxCurrentFOld = 0.


# FUNCTION DEFINITIONS

def alignData(data, isBiobjective):
    """Aligns the data from a list of data arrays.

    This method returns an array for which the alignment value is the
    first column and the aligned values are in subsequent columns.

    """

    # TODO: is template dependent.

    idxF = idxFBi if isBiobjective else idxFSingle

    res = []
    currentValue = data.getInitialValue()
    # set_trace()
    if data.isFinished():
        res.append(data.align(currentValue))

    while not data.isFinished() and currentValue:
        res.append(data.align(currentValue))
        currentValue = data.newCurrentValue()

    return (numpy.vstack(res), numpy.array(list(i.nextLine[idxEvals] for i in data)),
            numpy.array(list(i.nextLine[idxF] for i in data)))
    # Hack: at this point nextLine contains all information on the last line
    # of the data.


def alignArrayData(data):
    """Aligns the data from a list of aligned arrays.

    This method returns an array for which the alignment value is the first
    column and the aligned values are in subsequent columns.

    """

    # TODO: is template dependent.

    res = []
    currentValue = data.getInitialValue()
    # set_trace()
    if data.isFinished():
        res.append(data.align(currentValue))

    while not data.isFinished():
        res.append(data.align(currentValue))
        currentValue = data.newCurrentValue()

    return numpy.vstack(res)
    # Hack: at this point nextLine contains all information on the last line
    # of the data.


def openfile(filePath):
    if not os.path.isfile(filePath):
        if ('win32' in sys.platform) and len(filePath) > 259:
            raise IOError(2, 'The path is too long for the file "%s".' % filePath)
        else:
            raise IOError(2, 'The file "%s" does not exist.' % filePath)

    return open(filePath, 'r')


<<<<<<< HEAD
def split(dataFiles, isBiobjective, idx_to_load=None, dim=None):
=======
def split(dataFiles, idx_to_load=None, dim=None):
>>>>>>> c6833627
    """Split a list of data files into arrays corresponding to data sets.
       The Boolean list idx_to_load is thereby indicating whether a
       given part of the split is to be considered or not if None, all
       instances are considered.
    """

    dataSets = []
    for fil in dataFiles:
        with openfile(fil) as f:
            # This doesnt work with windows.
            # content = numpy.loadtxt(fil, comments='%')
            lines = f.readlines()

        content = []
        idx = 0 # instance index for checking in idx_to_load

        # Save values in array content. Check for nan and inf.
        for line in lines:
            # skip if comment
            if line.startswith('%'):
                if content:
                    if (idx_to_load == None) or (idx_to_load and idx_to_load[idx]):
                        dataSets.append(numpy.vstack(content))
                    elif genericsettings.verbose:
                            print('skipped instance...')
                    content = []
                    idx = idx + 1
                continue

            # else remove end-of-line sign
            # and split into single strings
            data = line.strip('\n').split()
            if dim and len(data) != dim + 5:
                warnings.warn('Incomplete line %s in  ' % (line) +
                              'data file %s: ' % (fil))
                continue
            for id in xrange(len(data)):
                if data[id] in ('Inf', 'inf'):
                    data[id] = numpy.inf
                elif data[id] in ('-Inf', '-inf'):
                    data[id] = -numpy.inf
                elif data[id] in ('NaN', 'nan'):
                    data[id] = numpy.nan
                else:
                    try:
                        data[id] = float(data[id])
                    except ValueError:
                        warnings.warn('%s is not a valid number!' % data[id])
                        data[id] = numpy.nan

            content.append(numpy.array(data))
            # Check that it always have the same length?
        if content:
            if idx_to_load and idx_to_load[idx]:
                dataSets.append(numpy.vstack(content))
            elif genericsettings.verbose:
                    print('skipped instance...')

    return dataSets


def is_close(a, b, rel_tol=1e-09, abs_tol=0.0):
    return abs(a-b) <= max(rel_tol * max(abs(a), abs(b)), abs_tol)<|MERGE_RESOLUTION|>--- conflicted
+++ resolved
@@ -398,11 +398,7 @@
     return open(filePath, 'r')
 
 
-<<<<<<< HEAD
-def split(dataFiles, isBiobjective, idx_to_load=None, dim=None):
-=======
 def split(dataFiles, idx_to_load=None, dim=None):
->>>>>>> c6833627
     """Split a list of data files into arrays corresponding to data sets.
        The Boolean list idx_to_load is thereby indicating whether a
        given part of the split is to be considered or not if None, all
