--- conflicted
+++ resolved
@@ -37,15 +37,10 @@
     """called from a high level, e.g. rungeneric, to configure the lower level 
     modules via modifying parameter settings. 
     """
-<<<<<<< HEAD
-    # pprldist.plotRLDistr2 needs to be revised regarding run_length based targets
-=======
-
     if isBiobjective is not None:
         genericsettings.loadCurrentTestbed(isBiobjective, pproc.TargetValues)
-        
     # pprldist.plotRLDistr2 needs to be revised regarding run_length based targets 
->>>>>>> 56d59494
+
     if genericsettings.runlength_based_targets in (True, 1):
         print 'Using bestGECCO2009 based target values: now for each function the target ' + \
               'values differ, but the "level of difficulty" is "the same". '
