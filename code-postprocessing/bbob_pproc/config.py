--- conflicted
+++ resolved
@@ -58,12 +58,7 @@
             genericsettings.isExpensive = False
             genericsettings.runlength_based_targets = False
 
-<<<<<<< HEAD
-    # pprldist.plotRLDistr2 needs to be revised regarding run_length based targets 
-
-=======
     # pprldist.plotRLDistr2 needs to be revised regarding run_length based targets
->>>>>>> 2dcb144c
     if genericsettings.runlength_based_targets in (True, 1):
         print 'Using bestGECCO2009 based target values: now for each function the target ' + \
               'values differ, but the "level of difficulty" is "the same". '
