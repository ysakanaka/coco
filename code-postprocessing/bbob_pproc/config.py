#! /usr/bin/env python
# -*- coding: utf-8 -*-

"""This module is an attempt for a global configuration file for various parameters. 

The import of this module, :py:mod:`config`, changes default settings (attributes) 
of other modules. This works, because each module has only one instance. 

Before this module is imported somewhere, modules use their default settings. 

This file could be dynamically modified and reloaded. 

See also genericsettings.py which is a central place to define settings
used by other modules, but does not modify settings of other modules.

"""

import numpy as np
import ppfigdim, pptable
from . import genericsettings, pproc, pprldistr
from .comp2 import ppfig2, ppscatter, pptable2
from .compall import ppfigs, pprldmany, pptables

def target_values(is_expensive, dict_max_fun_evals={}, runlength_limit=1e3):
    """manage target values setting in "expensive" optimization scenario.
    
    """

    if is_expensive:
        genericsettings.runlength_based_targets = True
        genericsettings.maxevals_fix_display = genericsettings.xlimit_expensive 
    else:
        genericsettings.runlength_based_targets = False
        genericsettings.maxevals_fix_display = None
            
def config(isBiobjective=None):
    """called from a high level, e.g. rungeneric, to configure the lower level 
    modules via modifying parameter settings. 
    """
    if isBiobjective is not None:
        genericsettings.loadCurrentTestbed(isBiobjective, pproc.TargetValues)

        if isBiobjective:
            # pptable:
            pptable.set_table_caption('biobjective')
<<<<<<< HEAD
=======

>>>>>>> 5ffb3e11
    # pprldist.plotRLDistr2 needs to be revised regarding run_length based targets 

    if genericsettings.runlength_based_targets in (True, 1):
        print 'Using bestGECCO2009 based target values: now for each function the target ' + \
              'values differ, but the "level of difficulty" is "the same". '
        
        reference_data = 'bestBiobj2016' if isBiobjective else 'bestGECCO2009'                
        # pprldmany: 
        if 1 < 3:  # not yet functional, captions need to be adjusted and the bug reported by Ilya sorted out
            # pprldmany.caption = ... captions are still hard coded in LaTeX
            pprldmany.x_limit = genericsettings.maxevals_fix_display  # always fixed
            

        if genericsettings.current_testbed:
            
            testbed = genericsettings.current_testbed  
            # genericsettings (to be used in rungeneric2 while calling pprldistr.comp(...)):    
            testbed.rldValsOfInterest = pproc.RunlengthBasedTargetValues(
                                        genericsettings.target_runlengths_in_single_rldistr, 
                                        reference_data = reference_data,
                                        force_different_targets_factor=10**-0.2)

            testbed.ppfigdim_target_values = pproc.RunlengthBasedTargetValues(
                                             genericsettings.target_runlengths_in_scaling_figs,
                                             # [10**i for i in [2.0, 1.5, 1.0, 0.5, 0.1, -0.3]],
                                             # [10**i for i in [1.7, 1, 0.3, -0.3]]
                                             reference_data = reference_data,
                                             force_different_targets_factor=10**-0.2)

            testbed.pprldistr_target_values = pproc.RunlengthBasedTargetValues(
                                              genericsettings.target_runlengths_in_single_rldistr, 
                                              reference_data = reference_data,
                                              force_different_targets_factor=10**-0.2)

            testbed.pprldmany_target_values = pproc.RunlengthBasedTargetValues(
                                               np.logspace(np.log10(0.5), np.log10(50), 31),
                                               reference_data = reference_data,
                                               smallest_target=1e-8 * 10**0.000,
                                               force_different_targets_factor=1,
                                               unique_target_values=True)
        # pprldistr:
        pprldistr.runlen_xlimits_max = genericsettings.maxevals_fix_display / 2 if genericsettings.maxevals_fix_display else None # can be None
        pprldistr.runlen_xlimits_min = 10**-0.3  # can be None
        # ppfigdim:
        ppfigdim.xlim_max = genericsettings.maxevals_fix_display
        if ppfigdim.xlim_max:
            ppfigdim.styles = [  # sort of rainbow style, most difficult (red) first
                      {'color': 'y', 'marker': '^', 'markeredgecolor': 'k', 'markeredgewidth': 2, 'linewidth': 4},
                      {'color': 'g', 'marker': '.', 'linewidth': 4},
                      {'color': 'r', 'marker': 'o', 'markeredgecolor': 'k', 'markeredgewidth': 2, 'linewidth': 4},
                      {'color': 'm', 'marker': '.', 'linewidth': 4},
                      {'color': 'c', 'marker': 'v', 'markeredgecolor': 'k', 'markeredgewidth': 2, 'linewidth': 4},
                      {'color': 'b', 'marker': '.', 'linewidth': 4},
                      {'color': 'k', 'marker': 'o', 'markeredgecolor': 'k', 'markeredgewidth': 2, 'linewidth': 4},
                    ] 
            
        # pptable:
        #pptable.table_caption=pptable.table_caption_rlbased
        pptable.set_table_caption('rlbased')
        pptable.targetsOfInterest = pproc.RunlengthBasedTargetValues(genericsettings.target_runlengths_in_table, 
                                                                     reference_data = reference_data,
                                                                     force_different_targets_factor=10**-0.2)
        
        # pptable2:
        pptable2.targetsOfInterest = pproc.RunlengthBasedTargetValues(genericsettings.target_runlengths_in_table, 
                                                                      reference_data = reference_data,
                                                                      force_different_targets_factor=10**-0.2)
        
        # pptables (for rungenericmany):
        pptables.targetsOfInterest = pproc.RunlengthBasedTargetValues(genericsettings.target_runlengths_in_table, 
                                                                      reference_data = reference_data,
                                                                      force_different_targets_factor=10**-0.2)

        ppscatter.markersize = 16

    else:
        pass # here the default values of the modules apply
        # pprlmany.x_limit = ...should depend on noisy/noiseless
    if 11 < 3:  # for testing purpose
        if genericsettings.current_testbed:        
            # TODO: this case needs to be tested yet: the current problem is that no noisy data are in this folder
            genericsettings.current_testbed.pprldmany_target_values = pproc.RunlengthBasedTargetValues(10**np.arange(1, 4, 0.2), 'RANDOMSEARCH')
 

    pprldmany.fontsize = 20.0  # should depend on the number of data lines down to 10.0 ?
    
    ppscatter.markersize = 14
    
    ppfig2.linewidth = 4
    ppfig2.styles = ppfig2.styles   
    ppfigs.styles = ppfigs.styles
 
def main():
    config()
<|MERGE_RESOLUTION|>--- conflicted
+++ resolved
@@ -43,10 +43,7 @@
         if isBiobjective:
             # pptable:
             pptable.set_table_caption('biobjective')
-<<<<<<< HEAD
-=======
 
->>>>>>> 5ffb3e11
     # pprldist.plotRLDistr2 needs to be revised regarding run_length based targets 
 
     if genericsettings.runlength_based_targets in (True, 1):
