--- conflicted
+++ resolved
@@ -274,14 +274,8 @@
         for i in range(len(args)):  # prepend common path inputdir to all names
             args[i] = os.path.join(inputdir, args[i])
 
-<<<<<<< HEAD
-        for i, alg in enumerate(args):
-            # remove '../' from algorithm output folder
-            if len(args) == 1 or '--omit-single' not in dict(opts):
-=======
         if len(args) == 1 or '--omit-single' not in dict(opts):
             for i, alg in enumerate(args):
->>>>>>> 5b446111
                 rungeneric1.main(genopts + ["-o", outputdir, alg])
 
         if len(args) == 2:
