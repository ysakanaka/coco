#!/usr/bin/env python
## -*- mode: python -*- 
from __future__ import absolute_import
from __future__ import division
from __future__ import print_function

import sys
import os
import shutil
import tempfile
import subprocess
import platform
import time
from subprocess import check_output, STDOUT

COCO_PYTHON_VERSION = "0.1.0"

## Change to the root directory of repository and add our tools/
## subdirectory to system wide search path for modules.
os.chdir(os.path.dirname(os.path.abspath(__file__)))
sys.path.insert(0, os.path.abspath('code-experiments/tools'))

from amalgamate import amalgamate
from cocoutils import make, run, python
from cocoutils import copy_file, expand_file, write_file
from cocoutils import git_version, git_revision

core_files = ['code-experiments/src/coco_suites.c',
              'code-experiments/src/coco_random.c',
              'code-experiments/src/coco_generics.c',
              'code-experiments/src/coco_observer.c'
              ]

################################################################################
## C
def build_c():
    global release
    amalgamate(core_files + ['code-experiments/src/coco_runtime_c.c'],  'code-experiments/build/c/coco.c', release)
    copy_file('code-experiments/src/coco.h', 'code-experiments/build/c/coco.h')
    copy_file('code-experiments/src/best_values_hyp.txt', 'code-experiments/build/c/best_values_hyp.txt')
    copy_file('code-experiments/build/c/coco.c', 'code-experiments/examples/bbob2009-c-cmaes/coco.c')
    copy_file('code-experiments/build/c/coco.h', 'code-experiments/examples/bbob2009-c-cmaes/coco.h')
    write_file(git_revision(), "code-experiments/build/c/REVISION")
    write_file(git_version(), "code-experiments/build/c/VERSION")
    make("code-experiments/build/c", "clean")
    make("code-experiments/build/c", "all")

def run_c():
    build_c()
    try:
        run('code-experiments/build/c', ['./example_bbob2009'])
        run('code-experiments/build/c', ['./example_biobj'])
        run('code-experiments/build/c', ['./example_toy'])
    except subprocess.CalledProcessError:
        sys.exit(-1)

def test_c():
    build_c()
    # Perform unit tests
    build_c_unit_tests()
    run_c_unit_tests()
    # Perform integration tests
    build_c_integration_tests()
    run_c_integration_tests()
    # Perform example tests
    build_c_example_tests()
    run_c_example_tests()
        
def test_c_unit():
    build_c()
    # Perform unit tests
    build_c_unit_tests()
    run_c_unit_tests()
        
def test_c_integration():
    build_c()
    # Perform integration tests
    build_c_integration_tests()
    run_c_integration_tests()
        
def test_c_example():
    build_c()
    # Perform example tests
    build_c_example_tests()
    run_c_example_tests()
        
def build_c_unit_tests():
    libraryPath = '';
    fileName = ''
    if ('win32' in sys.platform):
        fileName = 'cmocka.dll'
        if '64' in platform.machine():
            libraryPath = 'code-experiments/test/unit-test/lib/win64'
        elif ('32' in platform.machine()) or ('x86' in platform.machine()):
            if 'cygwin' in os.environ['PATH']:
                libraryPath = 'code-experiments/test/unit-test/lib/win32_cygwin'
            else:
                libraryPath = 'code-experiments/test/unit-test/lib/win32_mingw'
    elif ('linux' in sys.platform):
        libraryPath = 'code-experiments/test/unit-test/lib/linux'
        fileName = 'libcmocka.so'
    elif ('darwin' in sys.platform): #Mac
        libraryPath = 'code-experiments/test/unit-test/lib/macosx'
        fileName = 'libcmocka.dylib'
        
    if (len(libraryPath) > 0):
        copy_file(os.path.join(libraryPath, fileName), 
                  os.path.join('code-experiments/test/unit-test', fileName))        
    copy_file('code-experiments/build/c/coco.c', 'code-experiments/test/unit-test/coco.c')
    copy_file('code-experiments/src/coco.h', 'code-experiments/test/unit-test/coco.h')
    make("code-experiments/test/unit-test", "clean")
    make("code-experiments/test/unit-test", "all")

def run_c_unit_tests():
    try:
        run('code-experiments/test/unit-test', ['./unit_test'])
    except subprocess.CalledProcessError:
        sys.exit(-1)

def build_c_integration_tests():   
    copy_file('code-experiments/build/c/coco.c', 'code-experiments/test/integration-test/coco.c')
    copy_file('code-experiments/src/coco.h', 'code-experiments/test/integration-test/coco.h')
    copy_file('code-experiments/src/bbob2009_testcases.txt', 'code-experiments/test/integration-test/bbob2009_testcases.txt')
    make("code-experiments/test/integration-test", "clean")
    make("code-experiments/test/integration-test", "all")

def run_c_integration_tests():
    try:
        run('code-experiments/test/integration-test', ['./test_coco', 'bbob2009_testcases.txt'])
        run('code-experiments/test/integration-test', ['./test_instance_extraction'])
    except subprocess.CalledProcessError:
        sys.exit(-1)
    
def build_c_example_tests():
    if os.path.exists('code-experiments/test/example-test'):
        shutil.rmtree('code-experiments/test/example-test')
        time.sleep(1) # Needed to avoid permission errors for os.makedirs
    os.makedirs('code-experiments/test/example-test') 
    copy_file('code-experiments/build/c/coco.c', 'code-experiments/test/example-test/coco.c')
    copy_file('code-experiments/src/coco.h', 'code-experiments/test/example-test/coco.h')
    copy_file('code-experiments/src/best_values_hyp.txt', 'code-experiments/test/example-test/best_values_hyp.txt')
    copy_file('code-experiments/build/c/example_bbob2009.c', 'code-experiments/test/example-test/example_bbob2009.c')
    copy_file('code-experiments/build/c/example_biobj.c', 'code-experiments/test/example-test/example_biobj.c')
    copy_file('code-experiments/build/c/example_toy.c', 'code-experiments/test/example-test/example_toy.c')
    copy_file('code-experiments/build/c/Makefile.in', 'code-experiments/test/example-test/Makefile.in')
    copy_file('code-experiments/build/c/Makefile_win_gcc.in', 'code-experiments/test/example-test/Makefile_win_gcc.in')
    make("code-experiments/test/example-test", "clean")
    make("code-experiments/test/example-test", "all")
        
def run_c_example_tests():
    try:
        run('code-experiments/test/example-test', ['./example_bbob2009'])
        run('code-experiments/test/example-test', ['./example_biobj'])
        run('code-experiments/test/example-test', ['./example_toy'])
    except subprocess.CalledProcessError:
        sys.exit(-1)

def leak_check():
    build_c()
    build_c_integration_tests()
    os.environ['CFLAGS'] = '-g -Os'
    valgrind_cmd = ['valgrind', '--error-exitcode=1', '--track-origins=yes',
                    '--leak-check=full', '--show-reachable=yes',
                    './test_coco', 'bbob2009_testcases.txt']
    run('code-experiments/test/integration-test', valgrind_cmd)
    
################################################################################
## Python 2
def _prep_python():
    global release
    amalgamate(core_files + ['code-experiments/src/coco_runtime_c.c'],  'code-experiments/build/python/cython/coco.c', 
               release)
    copy_file('code-experiments/src/coco.h', 'code-experiments/build/python/cython/coco.h')
    copy_file('code-experiments/src/best_values_hyp.txt', 'code-experiments/build/python/best_values_hyp.txt')
    copy_file('code-experiments/src/bbob2009_testcases.txt', 'code-experiments/build/python/bbob2009_testcases.txt')
    expand_file('code-experiments/build/python/README.in', 'code-experiments/build/python/README',
                {'COCO_VERSION': COCO_PYTHON_VERSION}) # hg_version()})
    expand_file('code-experiments/build/python/setup.py.in', 'code-experiments/build/python/setup.py',
<<<<<<< HEAD
                {'COCO_VERSION': COCO_PYTHON_VERSION}) # hg_version()})
=======
                {'COCO_VERSION': git_version()}) # hg_version()})
>>>>>>> 27e35339
    if 'darwin' in sys.platform:
        run('code-experiments/build/python/cython', ['cython', 'interface.pyx'])

def build_python():
    _prep_python()
    ## Force distutils to use Cython
    # os.environ['USE_CYTHON'] = 'true'
    # python('code-experiments/build/python', ['setup.py', 'sdist'])
    python('code-experiments/build/python', ['setup.py', 'install', '--user'])
    # os.environ.pop('USE_CYTHON')

def run_python(script_filename):
    _prep_python()
    python('code-experiments/build/python', ['setup.py', 'check', '--metadata', '--strict'])
    ## Now install into a temporary location, run test and cleanup
    python_temp_home = tempfile.mkdtemp(prefix="coco")
    python_temp_lib = os.path.join(python_temp_home, "lib", "python")
    try:
        ## We setup a custom "homedir" here into which we install our
        ## coco extension and then use that temporary installation for
        ## the tests. Otherwise we would run the risk of contaminating
        ## the Python installation of the build/test machine.
        os.makedirs(python_temp_lib)
        os.environ['PYTHONPATH'] = python_temp_lib
        os.environ['USE_CYTHON'] = 'true'
        python('code-experiments/build/python', ['setup.py', 'install', '--home', python_temp_home])
        python('.', [script_filename])
        os.environ.pop('USE_CYTHON')
        os.environ.pop('PYTHONPATH')
    except subprocess.CalledProcessError:
        sys.exit(-1)
    finally:
        shutil.rmtree(python_temp_home)

def test_python():
    _prep_python()
    python('code-experiments/build/python', ['setup.py', 'check', '--metadata', '--strict'])
    ## Now install into a temporary location, run test and cleanup
    python_temp_home = tempfile.mkdtemp(prefix="coco")
    python_temp_lib = os.path.join(python_temp_home, "lib", "python")
    try:
        ## We setup a custom "homedir" here into which we install our
        ## coco extension and then use that temporary installation for
        ## the tests. Otherwise we would run the risk of contaminating
        ## the Python installation of the build/test machine.
        os.makedirs(python_temp_lib)
        os.environ['PYTHONPATH'] = python_temp_lib
        os.environ['USE_CYTHON'] = 'true'
        python('code-experiments/build/python', ['setup.py', 'install', '--home', python_temp_home])
        python('code-experiments/build/python', ['coco_test.py', 'bbob2009_testcases.txt'])
        os.environ.pop('USE_CYTHON')
        os.environ.pop('PYTHONPATH')
    except subprocess.CalledProcessError:
        sys.exit(-1)
    finally:
        shutil.rmtree(python_temp_home)

################################################################################
## Python 2
def build_python2():
    os.environ['PYTHON'] = 'python2.7'
    build_python()
    os.environ.pop('PYTHON')

def test_python2():
    os.environ['PYTHON'] = 'python2.7'
    test_python()
    os.environ.pop('PYTHON')

################################################################################
## Python 3
def build_python3():
    os.environ['PYTHON'] = 'python3'
    build_python()
    os.environ.pop('PYTHON')

def test_python3():
    os.environ['PYTHON'] = 'python3'
    test_python()
    os.environ.pop('PYTHON')

################################################################################
## Matlab
def build_matlab():
    global release
    amalgamate(core_files + ['code-experiments/src/coco_runtime_r.c'],  'code-experiments/build/matlab/coco.c', release)
    copy_file('code-experiments/src/coco.h', 'code-experiments/build/matlab/coco.h')
    write_file(git_revision(), "code-experiments/build/matlab/REVISION")
    write_file(git_version(), "code-experiments/build/matlab/VERSION")
    run('code-experiments/build/matlab', ['octave', '-nodisplay', '-nosplash', '-r', 'setup, exit'])
    
################################################################################
## Java
def build_java():
    global release
    amalgamate(core_files + ['code-experiments/src/coco_runtime_c.c'],  'code-experiments/build/java/coco.c', release)
    copy_file('code-experiments/src/coco.h', 'code-experiments/build/java/coco.h')
    write_file(git_revision(), "code-experiments/build/java/REVISION")
    write_file(git_version(), "code-experiments/build/java/VERSION")
    run('code-experiments/build/java', ['javac', 'JNIinterface.java'])
    run('code-experiments/build/java', ['javah', 'JNIinterface'])
    
    # Finds the path to the headers jni.h and jni_md.h (platform-dependent)
    # and compiles the JNIinterface library (compiler-dependent). So far, only
    # the following cases are covered:
    
    # 1. Windows with Cygwin (both 64-bit)
    # Note that 'win32' stands for both Windows 32-bit and 64-bit.
    # Since platform 'cygwin' does not work as expected, we need to look for it in the PATH.
    if ('win32' in sys.platform) and ('cygwin' in os.environ['PATH']):
        jdkpath = check_output(['where', 'javac'], stderr = STDOUT, 
                               env = os.environ, universal_newlines = True)  
        jdkpath1 = jdkpath.split("bin")[0] + 'include'
        jdkpath2 = jdkpath1 + '\\win32'
        
        if ('64' in platform.machine()):
            run('code-experiments/build/java', ['x86_64-w64-mingw32-gcc', '-I', jdkpath1, '-I', 
                               jdkpath2, '-shared', '-o', 'JNIinterface.dll', 
                               'JNIinterface.c'])
    
    # 2. Windows with Cygwin (both 32-bit)
        elif ('32' in platform.machine()) or ('x86' in platform.machine()):
            run('code-experiments/build/java', ['i686-w64-mingw32-gcc', '-Wl,--kill-at', '-I', 
                               jdkpath1, '-I', jdkpath2, '-shared', '-o', 
                               'JNIinterface.dll', 'JNIinterface.c'])
                               
    # 3. Windows without Cygwin
    elif ('win32' in sys.platform) and ('cygwin' not in os.environ['PATH']):
        jdkpath = check_output(['where', 'javac'], stderr = STDOUT, 
                               env = os.environ, universal_newlines = True)  
        jdkpath1 = jdkpath.split("bin")[0] + 'include'
        jdkpath2 = jdkpath1 + '\\win32'
        run('code-experiments/build/java', ['gcc', '-Wl,--kill-at', '-I', jdkpath1, '-I', jdkpath2, 
                           '-shared', '-o', 'JNIinterface.dll', 'JNIinterface.c'])
                           
    # 4. Linux
    elif ('linux' in sys.platform):
        jdkpath = check_output(['locate', 'jni.h'], stderr = STDOUT, 
                               env = os.environ, universal_newlines = True)   
        jdkpath1 = jdkpath.split("jni.h")[0]
        jdkpath2 = jdkpath1 + '/linux'
        run('code-experiments/build/java', ['gcc', '-I', jdkpath1, '-I', jdkpath2, '-c', 
                           'JNIinterface.c'])
        run('code-experiments/build/java', ['gcc', '-I', jdkpath1, '-I', jdkpath2, '-o', 
                           'libJNIinterface.so', '-shared', 'JNIinterface.c'])
                           
    # 5. Mac
    elif ('darwin' in sys.platform):
        jdkpath = '/System/Library/Frameworks/JavaVM.framework/Headers'
        run('code-experiments/build/java', ['gcc', '-I', jdkpath, '-c', 'JNIinterface.c'])
        run('code-experiments/build/java', ['gcc', '-dynamiclib', '-o', 'libJNIinterface.jnilib',
                           'JNIinterface.o'])
    
    run('code-experiments/build/java', ['javac', 'Problem.java'])
    run('code-experiments/build/java', ['javac', 'Benchmark.java'])
    run('code-experiments/build/java', ['javac', 'demo.java'])

def test_java():
    build_java()
    try:
        run('code-experiments/build/java', ['java', '-Djava.library.path=.', 'demo'])    
    except subprocess.CalledProcessError:
        sys.exit(-1)

################################################################################
## Post processing
def test_post_processing():
    python('code-postprocessing/bbob_pproc', ['__main__.py'])

################################################################################
## Global
def build():
    builders = [
        build_c,
        #build_matlab,
        build_python,
        build_java, 
    ]
    for builder in builders:
        try:
            builder()
        except:
            failed = str(builder)
            print("============")
            print('   ERROR: %s failed, call "./do.py %s" individually'
                    % (failed, failed[failed.find('build_'):].split()[0]) +
                  ' for a more detailed error report')
            print("============")

def test():
    test_c()
    test_python()
    test_java()

def help():
    print("""COCO framework bootstrap tool.

Usage: do.py <command> <arguments>

Available commands:

  build                - Build C, Python and Java modules
  test                 - Test C, Python and Java modules
  build-c              - Build C framework
  build-python         - Build Python modules
  build-python2        - Build Python 2 modules
  build-python3        - Build Python 3 modules
  build-matlab         - Build Matlab package
  build-java           - Build Java package
  run-c                - Build and run examples from the C framework
  run-python           - Run a Python script with installed COCO module
                         Takes a single argument (name of Python script file)
  test-c               - Build and run unit tests, integration tests 
                         and examples from the C framework
  test-c-unit          - Build and run unit tests from the C framework
  test-c-integration   - Build and run integration tests from the C framework
  test-c-example       - Build and run examples from the C framework
  test-python          - Build and run minimal test of Python module
  test-python2         - Build and run  minimal test of Python 2 module
  test-python3         - Build and run  minimal test of Python 3 module
  test-java            - Build and run  minimal test of Java package
  leak-check           - Check for memory leaks
  test-post-processing - Runs post processing tests.


To build a release version which does not include debugging information in the 
amalgamations set the environment variable COCO_RELEASE to 'true'.
""")

def main(args):
    if len(args) < 1:
        help()
        sys.exit(0)
    cmd = args[0].replace('_', '-')
    if cmd == 'build': build()
    elif cmd == 'test': test()
    elif cmd == 'build-c': build_c()
    elif cmd == 'build-python': build_python()
    elif cmd == 'build-python2': build_python2()
    elif cmd == 'build-python3': build_python3()
    elif cmd == 'build-matlab': build_matlab()
    elif cmd == 'build-java': build_java()
    elif cmd == 'run-c': run_c()
    elif cmd == 'run-python': run_python(args[1])
    elif cmd == 'test-c': test_c()
    elif cmd == 'test-c-unit': test_c_unit()
    elif cmd == 'test-c-integration': test_c_integration()
    elif cmd == 'test-c-example': test_c_example()    
    elif cmd == 'test-python': test_python()
    elif cmd == 'test-python2': test_python2()
    elif cmd == 'test-python3': test_python3()
    elif cmd == 'test-java': test_java()
    elif cmd == 'leak-check': leak_check()
    elif cmd == 'test-post-processing': test_post_processing()
    else: help()

if __name__ == '__main__':
    release = os.getenv('COCO_RELEASE', 'false') == 'true'
    main(sys.argv[1:])<|MERGE_RESOLUTION|>--- conflicted
+++ resolved
@@ -176,11 +176,7 @@
     expand_file('code-experiments/build/python/README.in', 'code-experiments/build/python/README',
                 {'COCO_VERSION': COCO_PYTHON_VERSION}) # hg_version()})
     expand_file('code-experiments/build/python/setup.py.in', 'code-experiments/build/python/setup.py',
-<<<<<<< HEAD
-                {'COCO_VERSION': COCO_PYTHON_VERSION}) # hg_version()})
-=======
-                {'COCO_VERSION': git_version()}) # hg_version()})
->>>>>>> 27e35339
+                {'COCO_VERSION': COCO_PYTHON_VERSION}) # git_version / hg_version()})
     if 'darwin' in sys.platform:
         run('code-experiments/build/python/cython', ['cython', 'interface.pyx'])
 
